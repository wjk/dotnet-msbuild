﻿// Copyright (c) Microsoft. All rights reserved.
// Licensed under the MIT license. See LICENSE file in the project root for full license information.
//-----------------------------------------------------------------------
// </copyright>
// <summary>Verify the event redirector to sink properly forwards message to the attached sink</summary>
//-----------------------------------------------------------------------

using System;
<<<<<<< HEAD
using NUnit.Framework;
=======
>>>>>>> 3f8a403e
using Microsoft.Build.Framework;
using Microsoft.Build.BackEnd.Logging;
using Microsoft.Build.Shared;
using Xunit;

namespace Microsoft.Build.UnitTests.Logging
{
    /// <summary>
    /// Test the central forwarding logger by initializing a new one and sending events through it.
    /// </summary>
<<<<<<< HEAD
    [TestFixture]
=======
>>>>>>> 3f8a403e
    public class EventRedirectorToSink_Tests
    {
        /// <summary>
        /// Tests the basic getting and setting of the logger parameters
        /// </summary>
<<<<<<< HEAD
        [Test]
        [ExpectedException(typeof(InternalErrorException))]
=======
        [Fact]
>>>>>>> 3f8a403e
        public void TestConstructorNegativeLoggerId()
        {
            Assert.Throws<InternalErrorException>(() =>
            {
                EventSourceSink testSink = new EventSourceSink();
                EventRedirectorToSink eventRedirector = new EventRedirectorToSink(-10, testSink);
            }
           );
        }
        /// <summary>
        /// Verify the correct exception is thrown when the logger is initialized with a null 
        /// event source.
        /// </summary>
<<<<<<< HEAD
        [Test]
        [ExpectedException(typeof(InternalErrorException))]
=======
        [Fact]
>>>>>>> 3f8a403e
        public void TestConstructorNullSink()
        {
            Assert.Throws<InternalErrorException>(() =>
            {
                EventRedirectorToSink eventRedirector = new EventRedirectorToSink(0, null);
            }
           );
        }
        /// <summary>
        /// Verify an valid inputs work and do not produce an exception
        /// </summary>
<<<<<<< HEAD
        [Test]
=======
        [Fact]
>>>>>>> 3f8a403e
        public void TestConstructorValidInputs()
        {
            EventSourceSink testSink = new EventSourceSink();
            EventRedirectorToSink eventRedirector = new EventRedirectorToSink(5, testSink);
            Assert.NotNull(eventRedirector); // "eventRedirector was not supposed to be null"
        }

        /// <summary>
        /// Verify when an event is forwarded, the event that was put in is the same event that was received on the event source
        /// also make sure the sinkId has been updated by the event redirector.
        /// </summary>
<<<<<<< HEAD
        [Test]
=======
        [Fact]
>>>>>>> 3f8a403e
        public void TestForwardingNotNullEvent()
        {
            EventSourceSink testSink = new EventSourceSink();
            EventRedirectorToSink eventRedirector = new EventRedirectorToSink(5, testSink);
            BuildMessageEventArgs messageEvent = new BuildMessageEventArgs("My message", "Help me keyword", "Sender", MessageImportance.High);
            bool wentInHandler = false;
            testSink.AnyEventRaised += new AnyEventHandler
                (
                  delegate
                  (
                    object sender,
                    BuildEventArgs buildEvent
                  )
                  {
                      wentInHandler = true;
                      BuildMessageEventArgs messageEventFromPacket = buildEvent as BuildMessageEventArgs;
                      Assert.Equal(messageEvent, messageEventFromPacket); // "Expected messageEvent to be forwarded to match actually forwarded event"
                  }

                );

            ((IEventRedirector)eventRedirector).ForwardEvent(messageEvent);
            Assert.True(wentInHandler); // "Expected to go into event handler"
        }

        /// <summary>
        /// Verify when a null event is forwarded we get a null argument exception
        /// </summary>
<<<<<<< HEAD
        [Test]
        [ExpectedException(typeof(InternalErrorException))]
=======
        [Fact]
>>>>>>> 3f8a403e
        public void TestForwardingNullEvent()
        {
            Assert.Throws<InternalErrorException>(() =>
            {
                EventSourceSink testSink = new EventSourceSink();
                EventRedirectorToSink eventRedirector = new EventRedirectorToSink(5, testSink);
                ((IEventRedirector)eventRedirector).ForwardEvent(null);
            }
           );
        }
    }
}<|MERGE_RESOLUTION|>--- conflicted
+++ resolved
@@ -1,4 +1,4 @@
-﻿// Copyright (c) Microsoft. All rights reserved.
+// Copyright (c) Microsoft. All rights reserved.
 // Licensed under the MIT license. See LICENSE file in the project root for full license information.
 //-----------------------------------------------------------------------
 // </copyright>
@@ -6,10 +6,6 @@
 //-----------------------------------------------------------------------
 
 using System;
-<<<<<<< HEAD
-using NUnit.Framework;
-=======
->>>>>>> 3f8a403e
 using Microsoft.Build.Framework;
 using Microsoft.Build.BackEnd.Logging;
 using Microsoft.Build.Shared;
@@ -20,21 +16,12 @@
     /// <summary>
     /// Test the central forwarding logger by initializing a new one and sending events through it.
     /// </summary>
-<<<<<<< HEAD
-    [TestFixture]
-=======
->>>>>>> 3f8a403e
     public class EventRedirectorToSink_Tests
     {
         /// <summary>
         /// Tests the basic getting and setting of the logger parameters
         /// </summary>
-<<<<<<< HEAD
-        [Test]
-        [ExpectedException(typeof(InternalErrorException))]
-=======
         [Fact]
->>>>>>> 3f8a403e
         public void TestConstructorNegativeLoggerId()
         {
             Assert.Throws<InternalErrorException>(() =>
@@ -48,12 +35,7 @@
         /// Verify the correct exception is thrown when the logger is initialized with a null 
         /// event source.
         /// </summary>
-<<<<<<< HEAD
-        [Test]
-        [ExpectedException(typeof(InternalErrorException))]
-=======
         [Fact]
->>>>>>> 3f8a403e
         public void TestConstructorNullSink()
         {
             Assert.Throws<InternalErrorException>(() =>
@@ -65,11 +47,7 @@
         /// <summary>
         /// Verify an valid inputs work and do not produce an exception
         /// </summary>
-<<<<<<< HEAD
-        [Test]
-=======
         [Fact]
->>>>>>> 3f8a403e
         public void TestConstructorValidInputs()
         {
             EventSourceSink testSink = new EventSourceSink();
@@ -81,11 +59,7 @@
         /// Verify when an event is forwarded, the event that was put in is the same event that was received on the event source
         /// also make sure the sinkId has been updated by the event redirector.
         /// </summary>
-<<<<<<< HEAD
-        [Test]
-=======
         [Fact]
->>>>>>> 3f8a403e
         public void TestForwardingNotNullEvent()
         {
             EventSourceSink testSink = new EventSourceSink();
@@ -114,12 +88,7 @@
         /// <summary>
         /// Verify when a null event is forwarded we get a null argument exception
         /// </summary>
-<<<<<<< HEAD
-        [Test]
-        [ExpectedException(typeof(InternalErrorException))]
-=======
         [Fact]
->>>>>>> 3f8a403e
         public void TestForwardingNullEvent()
         {
             Assert.Throws<InternalErrorException>(() =>
