﻿// Copyright (c) Microsoft. All rights reserved.
// Licensed under the MIT license. See LICENSE file in the project root for full license information.
//-----------------------------------------------------------------------
// </copyright>
// <summary>Moved from Orcas Engine</summary>
//-----------------------------------------------------------------------

using System;
using System.IO;

<<<<<<< HEAD
using Microsoft.Build.Evaluation;
using Microsoft.Build.Shared;

using NUnit.Framework;

=======
using Microsoft.Build.Shared;
using Microsoft.Build.Evaluation;
using Xunit;
>>>>>>> 3f8a403e

namespace Microsoft.Build.UnitTests
{
    /// <summary>
    /// Tests from Orcas
    /// </summary>
<<<<<<< HEAD
    [TestFixture]
=======
>>>>>>> 3f8a403e
    sealed public class TargetsFile_Test
    {
        /// <summary>
        /// Check that the ARM flag is passed to the compiler when targeting ARM.
        /// </summary>
<<<<<<< HEAD
        [Test]
=======
        [Fact]
>>>>>>> 3f8a403e
        public void TargetARM()
        {
            string file = null;
            string outputPath = Path.GetTempPath() + "\\" + Guid.NewGuid().ToString("N");

            try
            {
                file = Helpers.CreateFiles("class1.cs")[0];

                MockLogger logger = new MockLogger();

                Project project = ObjectModelHelpers.CreateInMemoryProject(
                    @"
                   <Project DefaultTargets=`Build` ToolsVersion=`4.0` xmlns=`msbuildnamespace`>
                      <PropertyGroup>
                        <OutputPath>" + outputPath + @"</OutputPath>
                        <AssemblyName>MyAssembly</AssemblyName>
                        <OutputType>Library</OutputType>
                        <Configuration>Debug</Configuration>
                        <PlatformTarget>arm</PlatformTarget>
                      </PropertyGroup>
                      <ItemGroup>
                        <Compile Include=`" + file + @"` />
                      </ItemGroup>
                      <Import Project=`$(MSBuildToolsPath)\Microsoft.CSharp.targets` />
                    </Project>
                ",
                 logger
                 );

                project.Build();

                logger.AssertLogContains(" /platform:arm ");
            }
            finally
            {
                if (file != null)
                {
                    File.Delete(file);
                }

                ObjectModelHelpers.DeleteDirectory(outputPath);
            }
        }

        #region 32bit preferred

        /// <summary>
        /// Check that with an empty platformtarget (equivalent to anycpu), library type assemblies do not 
        /// get forced to anycpu32bitpreferred by default. 
        /// </summary>
<<<<<<< HEAD
        [Test]
=======
        [Fact]
>>>>>>> 3f8a403e
        public void AnyCPULibraryProjectIsNot32BitPreferred()
        {
            string file = null;
            string outputPath = Path.GetTempPath() + "\\" + Guid.NewGuid().ToString("N");

            try
            {
                file = Helpers.CreateFiles("class1.cs")[0];

                MockLogger logger = new MockLogger();

                Project project = ObjectModelHelpers.CreateInMemoryProject(
                    @"
                   <Project DefaultTargets=`Build` ToolsVersion=`4.0` xmlns=`msbuildnamespace`>
                      <PropertyGroup>
                        <OutputPath>" + outputPath + @"</OutputPath>
                        <AssemblyName>MyAssembly</AssemblyName>
                        <OutputType>Library</OutputType>
                        <Configuration>Debug</Configuration>
                        <TargetFrameworkVersion>v4.5</TargetFrameworkVersion>
                      </PropertyGroup>
                      <ItemGroup>
                        <Compile Include=`" + file + @"` />
                      </ItemGroup>
                      <Import Project=`$(MSBuildToolsPath)\Microsoft.CSharp.targets` />
                    </Project>
                ",
                 logger
                 );

                project.Build();

                logger.AssertLogDoesntContain(" /platform:");
            }
            finally
            {
                if (file != null)
                {
                    File.Delete(file);
                }

                ObjectModelHelpers.DeleteDirectory(outputPath);
            }
        }

        /// <summary>
        /// Check that with an explicit platform of anycpu, library type assemblies do not 
        /// get forced to anycpu32bitpreferred by default. 
        /// </summary>
<<<<<<< HEAD
        [Test]
=======
        [Fact]
>>>>>>> 3f8a403e
        public void ExplicitAnyCPULibraryProjectIsNot32BitPreferred()
        {
            string file = null;
            string outputPath = Path.GetTempPath() + "\\" + Guid.NewGuid().ToString("N");

            try
            {
                file = Helpers.CreateFiles("class1.cs")[0];

                MockLogger logger = new MockLogger();

                Project project = ObjectModelHelpers.CreateInMemoryProject(
                    @"
                   <Project DefaultTargets=`Build` ToolsVersion=`4.0` xmlns=`msbuildnamespace`>
                      <PropertyGroup>
                        <OutputPath>" + outputPath + @"</OutputPath>
                        <AssemblyName>MyAssembly</AssemblyName>
                        <OutputType>Library</OutputType>
                        <Configuration>Debug</Configuration>
                        <TargetFrameworkVersion>v4.5</TargetFrameworkVersion>
                        <PlatformTarget>AnyCPU</PlatformTarget>
                      </PropertyGroup>
                      <ItemGroup>
                        <Compile Include=`" + file + @"` />
                      </ItemGroup>
                      <Import Project=`$(MSBuildToolsPath)\Microsoft.CSharp.targets` />
                    </Project>
                ",
                 logger
                 );

                project.Build();

                logger.AssertLogContains(" /platform:AnyCPU ");
            }
            finally
            {
                if (file != null)
                {
                    File.Delete(file);
                }

                ObjectModelHelpers.DeleteDirectory(outputPath);
            }
        }

        /// <summary>
        /// Check that with an empty platformtarget (equivalent to anycpu), winmdobj type assemblies do not 
        /// get forced to anycpu32bitpreferred by default. 
        /// </summary>
<<<<<<< HEAD
        [Test]
=======
        [Fact]
>>>>>>> 3f8a403e
        public void AnyCPUWinMDObjProjectIsNot32BitPreferred()
        {
            string file = null;
            string outputPath = Path.GetTempPath() + "\\" + Guid.NewGuid().ToString("N");

            try
            {
                file = Helpers.CreateFiles("class1.cs")[0];

                MockLogger logger = new MockLogger();

                Project project = ObjectModelHelpers.CreateInMemoryProject(
                    @"
                   <Project DefaultTargets=`Build` ToolsVersion=`4.0` xmlns=`msbuildnamespace`>
                      <PropertyGroup>
                        <OutputPath>" + outputPath + @"</OutputPath>
                        <AssemblyName>MyAssembly</AssemblyName>
                        <OutputType>winmdobj</OutputType>
                        <Configuration>Debug</Configuration>
                      </PropertyGroup>
                      <!-- For dealing with the case where the Jupiter targets do not exist, in order to follow the appropriate codepaths in the standard managed
                           we need to be .NET 4.5 or greater -->
                      <PropertyGroup Condition=`!Exists('$(MSBuildExtensionsPath)\Microsoft\WindowsXaml\v1.0\Microsoft.Windows.UI.Xaml.CSharp.targets')`>
                        <TargetFrameworkVersion>v4.5</TargetFrameworkVersion>
                      </PropertyGroup>
                      <ItemGroup>
                        <Compile Include=`" + file + @"` />
                      </ItemGroup>
                      <Import Project=`$(MSBuildExtensionsPath)\Microsoft\WindowsXaml\v1.0\Microsoft.Windows.UI.Xaml.CSharp.targets` Condition=`Exists('$(MSBuildExtensionsPath)\Microsoft\WindowsXaml\v1.0\Microsoft.Windows.UI.Xaml.CSharp.targets')` />
                      <!-- Fall back to CSharp targets for the sake of this test if the Jupiter targets don't exist, since what we're testing can be equally well resolved by either -->
                      <Import Project=`$(MSBuildToolsPath)\Microsoft.CSharp.targets` Condition=`!Exists('$(MSBuildExtensionsPath)\Microsoft\WindowsXaml\v1.0\Microsoft.Windows.UI.Xaml.CSharp.targets')` />
                   </Project>
                ",
                 logger
                 );

                project.Build();

                logger.AssertLogDoesntContain(" /platform:");
            }
            finally
            {
                if (file != null)
                {
                    File.Delete(file);
                }

                ObjectModelHelpers.DeleteDirectory(outputPath);
            }
        }

        /// <summary>
        /// Check that with an explicit platformtarget of anycpu, winmdobj type assemblies do not 
        /// get forced to anycpu32bitpreferred by default. 
        /// </summary>
<<<<<<< HEAD
        [Test]
=======
        [Fact]
>>>>>>> 3f8a403e
        public void ExplicitAnyCPUWinMDObjProjectIsNot32BitPreferred()
        {
            string file = null;
            string outputPath = Path.GetTempPath() + "\\" + Guid.NewGuid().ToString("N");

            try
            {
                file = Helpers.CreateFiles("class1.cs")[0];

                MockLogger logger = new MockLogger();

                Project project = ObjectModelHelpers.CreateInMemoryProject(
                    @"
                   <Project DefaultTargets=`Build` ToolsVersion=`4.0` xmlns=`msbuildnamespace`>
                      <PropertyGroup>
                        <OutputPath>" + outputPath + @"</OutputPath>
                        <AssemblyName>MyAssembly</AssemblyName>
                        <OutputType>winmdobj</OutputType>
                        <Configuration>Debug</Configuration>
                        <PlatformTarget>AnyCPU</PlatformTarget>
                      </PropertyGroup>
                      <!-- For dealing with the case where the Jupiter targets do not exist, in order to follow the appropriate codepaths in the standard managed
                           we need to be .NET 4.5 or greater -->
                      <PropertyGroup Condition=`!Exists('$(MSBuildExtensionsPath)\Microsoft\WindowsXaml\v1.0\Microsoft.Windows.UI.Xaml.CSharp.targets')`>
                        <TargetFrameworkVersion>v4.5</TargetFrameworkVersion>
                      </PropertyGroup>
                      <ItemGroup>
                        <Compile Include=`" + file + @"` />
                      </ItemGroup>
                      <Import Project=`$(MSBuildExtensionsPath)\Microsoft\WindowsXaml\v1.0\Microsoft.Windows.UI.Xaml.CSharp.targets` Condition=`Exists('$(MSBuildExtensionsPath)\Microsoft\WindowsXaml\v1.0\Microsoft.Windows.UI.Xaml.CSharp.targets')` />
                      <!-- Fall back to CSharp targets for the sake of this test if the Jupiter targets don't exist, since what we're testing can be equally well resolved by either -->
                      <Import Project=`$(MSBuildToolsPath)\Microsoft.CSharp.targets` Condition=`!Exists('$(MSBuildExtensionsPath)\Microsoft\WindowsXaml\v1.0\Microsoft.Windows.UI.Xaml.CSharp.targets')` />
                   </Project>
                ",
                 logger
                 );

                project.Build();

                logger.AssertLogContains(" /platform:AnyCPU ");
            }
            finally
            {
                if (file != null)
                {
                    File.Delete(file);
                }

                ObjectModelHelpers.DeleteDirectory(outputPath);
            }
        }

        /// <summary>
        /// Check that with an empty platformtarget (equivalent to anycpu), exe type assemblies 
        /// get forced to anycpu32bitpreferred by default. 
        /// </summary>
<<<<<<< HEAD
        [Test]
=======
        [Fact]
>>>>>>> 3f8a403e
        public void AnyCPUExeProjectIs32BitPreferred()
        {
            string file = null;
            string outputPath = Path.GetTempPath() + "\\" + Guid.NewGuid().ToString("N");

            try
            {
                file = Helpers.CreateFiles("class1.cs")[0];

                MockLogger logger = new MockLogger();

                Project project = ObjectModelHelpers.CreateInMemoryProject(
                    @"
                   <Project DefaultTargets=`Build` ToolsVersion=`4.0` xmlns=`msbuildnamespace`>
                      <PropertyGroup>
                        <OutputPath>" + outputPath + @"</OutputPath>
                        <AssemblyName>MyAssembly</AssemblyName>
                        <OutputType>Exe</OutputType>
                        <Configuration>Debug</Configuration>
                        <TargetFrameworkVersion>v4.5</TargetFrameworkVersion>
                      </PropertyGroup>
                      <ItemGroup>
                        <Compile Include=`" + file + @"` />
                      </ItemGroup>
                      <Import Project=`$(MSBuildToolsPath)\Microsoft.CSharp.targets` />
                    </Project>
                ",
                 logger
                 );

                project.Build();

                logger.AssertLogContains(" /platform:anycpu32bitpreferred ");
            }
            finally
            {
                if (file != null)
                {
                    File.Delete(file);
                }

                ObjectModelHelpers.DeleteDirectory(outputPath);
            }
        }

        /// <summary>
        /// Check that with an explicit platformtarget of anycpu, exe type assemblies 
        /// get forced to anycpu32bitpreferred by default. 
        /// </summary>
<<<<<<< HEAD
        [Test]
=======
        [Fact]
>>>>>>> 3f8a403e
        public void ExplicitAnyCPUExeProjectIs32BitPreferred()
        {
            string file = null;
            string outputPath = Path.GetTempPath() + "\\" + Guid.NewGuid().ToString("N");

            try
            {
                file = Helpers.CreateFiles("class1.cs")[0];

                MockLogger logger = new MockLogger();

                Project project = ObjectModelHelpers.CreateInMemoryProject(
                    @"
                   <Project DefaultTargets=`Build` ToolsVersion=`4.0` xmlns=`msbuildnamespace`>
                      <PropertyGroup>
                        <OutputPath>" + outputPath + @"</OutputPath>
                        <AssemblyName>MyAssembly</AssemblyName>
                        <OutputType>Exe</OutputType>
                        <Configuration>Debug</Configuration>
                        <TargetFrameworkVersion>v4.5</TargetFrameworkVersion>
                        <PlatformTarget>AnyCPU</PlatformTarget>
                      </PropertyGroup>
                      <ItemGroup>
                        <Compile Include=`" + file + @"` />
                      </ItemGroup>
                      <Import Project=`$(MSBuildToolsPath)\Microsoft.CSharp.targets` />
                    </Project>
                ",
                 logger
                 );

                project.Build();

                logger.AssertLogContains(" /platform:anycpu32bitpreferred ");
            }
            finally
            {
                if (file != null)
                {
                    File.Delete(file);
                }

                ObjectModelHelpers.DeleteDirectory(outputPath);
            }
        }

        /// <summary>
        /// Check that with an empty platformtarget (equivalent to anycpu), exe type assemblies 
        /// that are targeting .NET 4.0 do not get forced to anycpu32bitpreferred by default. 
        /// </summary>
<<<<<<< HEAD
        [Test]
=======
        [Fact]
>>>>>>> 3f8a403e
        public void AnyCPU40ExeProjectIsNot32BitPreferred()
        {
            string file = null;
            string outputPath = Path.GetTempPath() + "\\" + Guid.NewGuid().ToString("N");

            try
            {
                file = Helpers.CreateFiles("class1.cs")[0];

                MockLogger logger = new MockLogger();

                Project project = ObjectModelHelpers.CreateInMemoryProject(
                    @"
                   <Project DefaultTargets=`Build` ToolsVersion=`4.0` xmlns=`msbuildnamespace`>
                      <PropertyGroup>
                        <OutputPath>" + outputPath + @"</OutputPath>
                        <AssemblyName>MyAssembly</AssemblyName>
                        <OutputType>Exe</OutputType>
                        <Configuration>Debug</Configuration>
                        <TargetFrameworkVersion>v4.0</TargetFrameworkVersion>
                      </PropertyGroup>
                      <ItemGroup>
                        <Compile Include=`" + file + @"` />
                      </ItemGroup>
                      <Import Project=`$(MSBuildToolsPath)\Microsoft.CSharp.targets` />
                    </Project>
                ",
                 logger
                 );

                project.Build();

                logger.AssertLogDoesntContain(" /platform:");
            }
            finally
            {
                if (file != null)
                {
                    File.Delete(file);
                }

                ObjectModelHelpers.DeleteDirectory(outputPath);
            }
        }

        /// <summary>
        /// Check that with an explicit platformtarget of anycpu, exe type assemblies that are 
        /// targeting .NET 4.0 do not get forced to anycpu32bitpreferred by default. 
        /// </summary>
<<<<<<< HEAD
        [Test]
=======
        [Fact]
>>>>>>> 3f8a403e
        public void ExplicitAnyCPU40ExeProjectIsNot32BitPreferred()
        {
            string file = null;
            string outputPath = Path.GetTempPath() + "\\" + Guid.NewGuid().ToString("N");

            try
            {
                file = Helpers.CreateFiles("class1.cs")[0];

                MockLogger logger = new MockLogger();

                Project project = ObjectModelHelpers.CreateInMemoryProject(
                    @"
                   <Project DefaultTargets=`Build` ToolsVersion=`4.0` xmlns=`msbuildnamespace`>
                      <PropertyGroup>
                        <OutputPath>" + outputPath + @"</OutputPath>
                        <AssemblyName>MyAssembly</AssemblyName>
                        <OutputType>Exe</OutputType>
                        <Configuration>Debug</Configuration>
                        <TargetFrameworkVersion>v4.0</TargetFrameworkVersion>
                        <PlatformTarget>AnyCPU</PlatformTarget>
                      </PropertyGroup>
                      <ItemGroup>
                        <Compile Include=`" + file + @"` />
                      </ItemGroup>
                      <Import Project=`$(MSBuildToolsPath)\Microsoft.CSharp.targets` />
                    </Project>
                ",
                 logger
                 );

                project.Build();

                logger.AssertLogContains(" /platform:AnyCPU ");
            }
            finally
            {
                if (file != null)
                {
                    File.Delete(file);
                }

                ObjectModelHelpers.DeleteDirectory(outputPath);
            }
        }

        /// <summary>
        /// Check that with an empty platformtarget (equivalent to anycpu), appcontainerexe type assemblies 
        /// get forced to anycpu32bitpreferred by default. 
        /// </summary>
<<<<<<< HEAD
        [Test]
=======
        [Fact]
>>>>>>> 3f8a403e
        public void AnyCPUAppContainerExeProjectIs32BitPreferred()
        {
            string file = null;
            string outputPath = Path.GetTempPath() + "\\" + Guid.NewGuid().ToString("N");

            try
            {
                file = Helpers.CreateFiles("class1.cs")[0];

                MockLogger logger = new MockLogger();

                Project project = ObjectModelHelpers.CreateInMemoryProject(
                    @"
                   <Project DefaultTargets=`Build` ToolsVersion=`4.0` xmlns=`msbuildnamespace`>
                      <PropertyGroup>
                        <OutputPath>" + outputPath + @"</OutputPath>
                        <AssemblyName>MyAssembly</AssemblyName>
                        <OutputType>AppContainerExe</OutputType>
                        <Configuration>Debug</Configuration>
                      </PropertyGroup>
                      <!-- For dealing with the case where the Jupiter targets do not exist, in order to follow the appropriate codepaths in the standard managed
                           we need to be .NET 4.5 or greater -->
                      <PropertyGroup Condition=`!Exists('$(MSBuildExtensionsPath)\Microsoft\WindowsXaml\v1.0\Microsoft.Windows.UI.Xaml.CSharp.targets')`>
                        <TargetFrameworkVersion>v4.5</TargetFrameworkVersion>
                      </PropertyGroup>
                      <ItemGroup>
                        <Compile Include=`" + file + @"` />
                      </ItemGroup>
                      <Import Project=`$(MSBuildExtensionsPath)\Microsoft\WindowsXaml\v1.0\Microsoft.Windows.UI.Xaml.CSharp.targets` Condition=`Exists('$(MSBuildExtensionsPath)\Microsoft\WindowsXaml\v1.0\Microsoft.Windows.UI.Xaml.CSharp.targets')` />
                      <!-- Fall back to CSharp targets for the sake of this test if the Jupiter targets don't exist, since what we're testing can be equally well resolved by either -->
                      <Import Project=`$(MSBuildToolsPath)\Microsoft.CSharp.targets` Condition=`!Exists('$(MSBuildExtensionsPath)\Microsoft\WindowsXaml\v1.0\Microsoft.Windows.UI.Xaml.CSharp.targets')` />
                   </Project>
                ",
                 logger
                 );

                project.Build();

                logger.AssertLogContains(" /platform:anycpu32bitpreferred");
            }
            finally
            {
                if (file != null)
                {
                    File.Delete(file);
                }

                ObjectModelHelpers.DeleteDirectory(outputPath);
            }
        }

        /// <summary>
        /// Check that with an explicit platformtarget of anycpu, appcontainerexe type assemblies 
        /// get forced to anycpu32bitpreferred by default. 
        /// </summary>
<<<<<<< HEAD
        [Test]
=======
        [Fact]
>>>>>>> 3f8a403e
        public void ExplicitAnyCPUAppContainerExeProjectIs32BitPreferred()
        {
            string file = null;
            string outputPath = Path.GetTempPath() + "\\" + Guid.NewGuid().ToString("N");

            try
            {
                file = Helpers.CreateFiles("class1.cs")[0];

                MockLogger logger = new MockLogger();

                Project project = ObjectModelHelpers.CreateInMemoryProject(
                    @"
                   <Project DefaultTargets=`Build` ToolsVersion=`4.0` xmlns=`msbuildnamespace`>
                      <PropertyGroup>
                        <OutputPath>" + outputPath + @"</OutputPath>
                        <AssemblyName>MyAssembly</AssemblyName>
                        <OutputType>AppContainerExe</OutputType>
                        <Configuration>Debug</Configuration>
                        <PlatformTarget>AnyCPU</PlatformTarget>
                      </PropertyGroup>
                      <!-- For dealing with the case where the Jupiter targets do not exist, in order to follow the appropriate codepaths in the standard managed
                           we need to be .NET 4.5 or greater -->
                      <PropertyGroup Condition=`!Exists('$(MSBuildExtensionsPath)\Microsoft\WindowsXaml\v1.0\Microsoft.Windows.UI.Xaml.CSharp.targets')`>
                        <TargetFrameworkVersion>v4.5</TargetFrameworkVersion>
                      </PropertyGroup>
                      <ItemGroup>
                        <Compile Include=`" + file + @"` />
                      </ItemGroup>
                      <Import Project=`$(MSBuildExtensionsPath)\Microsoft\WindowsXaml\v1.0\Microsoft.Windows.UI.Xaml.CSharp.targets` Condition=`Exists('$(MSBuildExtensionsPath)\Microsoft\WindowsXaml\v1.0\Microsoft.Windows.UI.Xaml.CSharp.targets')` />
                      <!-- Fall back to CSharp targets for the sake of this test if the Jupiter targets don't exist, since what we're testing can be equally well resolved by either -->
                      <Import Project=`$(MSBuildToolsPath)\Microsoft.CSharp.targets` Condition=`!Exists('$(MSBuildExtensionsPath)\Microsoft\WindowsXaml\v1.0\Microsoft.Windows.UI.Xaml.CSharp.targets')` />
                   </Project>
                ",
                 logger
                 );

                project.Build();

                logger.AssertLogContains(" /platform:anycpu32bitpreferred");
            }
            finally
            {
                if (file != null)
                {
                    File.Delete(file);
                }

                ObjectModelHelpers.DeleteDirectory(outputPath);
            }
        }

        /// <summary>
        /// Although AnyCPU library projects should not default to AnyCPU32BitPreferred, because that platform is 
        /// not supported for library projects, if Prefer32Bit is explicitly set, we should still respect that. 
        /// </summary>
<<<<<<< HEAD
        [Test]
=======
        [Fact]
>>>>>>> 3f8a403e
        public void AnyCPULibraryProjectIs32BitPreferredIfPrefer32BitSet()
        {
            string file = null;
            string outputPath = Path.GetTempPath() + "\\" + Guid.NewGuid().ToString("N");

            try
            {
                file = Helpers.CreateFiles("class1.cs")[0];

                MockLogger logger = new MockLogger();

                Project project = ObjectModelHelpers.CreateInMemoryProject(
                    @"
                   <Project DefaultTargets=`Build` ToolsVersion=`14.1` xmlns=`msbuildnamespace`>
                      <PropertyGroup>
                        <OutputPath>" + outputPath + @"</OutputPath>
                        <AssemblyName>MyAssembly</AssemblyName>
                        <OutputType>Library</OutputType>
                        <Configuration>Debug</Configuration>
                        <PlatformTarget>AnyCPU</PlatformTarget>
                        <TargetFrameworkVersion>v4.5</TargetFrameworkVersion>
                        <Prefer32Bit>true</Prefer32Bit>
                      </PropertyGroup>
                      <ItemGroup>
                        <Compile Include=`" + file + @"` />
                      </ItemGroup>
                      <Import Project=`$(MSBuildToolsPath)\Microsoft.CSharp.targets` />
                   </Project>
                ",
                 logger
                 );

                project.Build();

                logger.AssertLogContains(" /platform:anycpu32bitpreferred");
            }
            finally
            {
                if (file != null)
                {
                    File.Delete(file);
                }

                ObjectModelHelpers.DeleteDirectory(outputPath);
            }
        }

        /// <summary>
        /// A project with no explicit OutputType will end up defaulting its OutputType to exe, 
        /// so it should also default to Prefer32Bit = true. 
        /// </summary>
<<<<<<< HEAD
        [Test]
=======
        [Fact]
>>>>>>> 3f8a403e
        public void AnyCPUProjectWithNoExplicitOutputTypeIs32BitPreferred()
        {
            string file = null;
            string outputPath = Path.GetTempPath() + "\\" + Guid.NewGuid().ToString("N");

            try
            {
                file = Helpers.CreateFiles("class1.cs")[0];

                MockLogger logger = new MockLogger();

                Project project = ObjectModelHelpers.CreateInMemoryProject(
                    @"
                   <Project DefaultTargets=`Build` ToolsVersion=`4.0` xmlns=`msbuildnamespace`>
                      <PropertyGroup>
                        <OutputPath>" + outputPath + @"</OutputPath>
                        <AssemblyName>MyAssembly</AssemblyName>
                        <Configuration>Debug</Configuration>
                        <PlatformTarget>AnyCPU</PlatformTarget>
                        <TargetFrameworkVersion>v4.5</TargetFrameworkVersion>
                      </PropertyGroup>
                      <ItemGroup>
                        <Compile Include=`" + file + @"` />
                      </ItemGroup>
                      <Import Project=`$(MSBuildToolsPath)\Microsoft.CSharp.targets` />
                   </Project>
                ",
                 logger
                 );

                project.Build();

                logger.AssertLogContains(" /platform:anycpu32bitpreferred");
            }
            finally
            {
                if (file != null)
                {
                    File.Delete(file);
                }

                ObjectModelHelpers.DeleteDirectory(outputPath);
            }
        }

        /// <summary>
        /// A project with no explicit OutputType will end up defaulting its OutputType to exe, 
        /// so it should also default to Prefer32Bit = true. 
        /// </summary>
<<<<<<< HEAD
        [Test]
=======
        [Fact]
>>>>>>> 3f8a403e
        public void AnyCPUJupiterProjectWithNoExplicitOutputTypeIs32BitPreferred()
        {
            string file = null;
            string outputPath = Path.GetTempPath() + "\\" + Guid.NewGuid().ToString("N");

            try
            {
                file = Helpers.CreateFiles("class1.cs")[0];

                MockLogger logger = new MockLogger();

                Project project = ObjectModelHelpers.CreateInMemoryProject(
                    @"
                   <Project DefaultTargets=`Build` ToolsVersion=`4.0` xmlns=`msbuildnamespace`>
                      <PropertyGroup>
                        <OutputPath>" + outputPath + @"</OutputPath>
                        <AssemblyName>MyAssembly</AssemblyName>
                        <Configuration>Debug</Configuration>
                        <PlatformTarget>AnyCPU</PlatformTarget>
                        <TargetFrameworkVersion>v4.5</TargetFrameworkVersion>
                      </PropertyGroup>
                      <ItemGroup>
                        <Compile Include=`" + file + @"` />
                      </ItemGroup>
                      <Import Project=`$(MSBuildExtensionsPath)\Microsoft\WindowsXaml\v1.0\Microsoft.Windows.UI.Xaml.CSharp.targets` Condition=`Exists('$(MSBuildExtensionsPath)\Microsoft\WindowsXaml\v1.0\Microsoft.Windows.UI.Xaml.CSharp.targets')` />
                      <!-- Fall back to CSharp targets for the sake of this test if the Jupiter targets don't exist, since what we're testing can be equally well resolved by either -->
                      <Import Project=`$(MSBuildToolsPath)\Microsoft.CSharp.targets` Condition=`!Exists('$(MSBuildExtensionsPath)\Microsoft\WindowsXaml\v1.0\Microsoft.Windows.UI.Xaml.CSharp.targets')` />
                   </Project>
                ",
                 logger
                 );

                project.Build();

                logger.AssertLogContains(" /platform:anycpu32bitpreferred");
            }
            finally
            {
                if (file != null)
                {
                    File.Delete(file);
                }

                ObjectModelHelpers.DeleteDirectory(outputPath);
            }
        }
        #endregion 32bit preferred

        /// <summary>
        /// Validate that the GetFrameworkPaths target 
        /// </summary>
<<<<<<< HEAD
        [Test]
=======
        [Fact]
>>>>>>> 3f8a403e
        public void TestGetFrameworkPaths()
        {
            MockLogger logger = new MockLogger();

            Project project = ObjectModelHelpers.CreateInMemoryProject(
                @"
<Project ToolsVersion=`msbuilddefaulttoolsversion` DefaultTargets=`GetPaths` xmlns=`msbuildnamespace`>
  <Target Name=`GetPaths` DependsOnTargets=`GetFrameworkPaths`>
    <Message Text=`Framework 4.0 = @(_TargetFramework40DirectoryItem)` Importance=`High`/>
    <Message Text=`Framework 3.5 = @(_TargetFramework35DirectoryItem)` Importance=`High`/>
    <Message Text=`Framework 3.0 = @(_TargetFramework30DirectoryItem)` Importance=`High`/>
    <Message Text=`Framework 2.0 = @(_TargetFramework20DirectoryItem)` Importance=`High`/>
  </Target>
  <Import Project=`$(MSBuildToolsPath)\Microsoft.CSharp.targets` />
</Project>",
             logger
             );

            project.Build();

            logger.AssertLogContains(false/* not case sensitive */, "Framework 4.0 = " + FrameworkLocationHelper.PathToDotNetFrameworkV40);

            // Only check .NET 3.5 and below if they're actually on the box.
            if (FrameworkLocationHelper.PathToDotNetFrameworkV35 != null)
            {
                logger.AssertLogContains(false/* not case sensitive */, "Framework 3.5 = " + FrameworkLocationHelper.PathToDotNetFrameworkV35);
                logger.AssertLogContains(false/* not case sensitive */, "Framework 3.0 = " + FrameworkLocationHelper.PathToDotNetFrameworkV30);
                logger.AssertLogContains(false/* not case sensitive */, "Framework 2.0 = " + FrameworkLocationHelper.PathToDotNetFrameworkV20);
            }
        }

        /// <summary>
        /// Validate that the GetFrameworkPaths target 
        /// </summary>
<<<<<<< HEAD
        [Test]
=======
        [Fact]
>>>>>>> 3f8a403e
        public void TestTargetFrameworkPaths()
        {
            string[] targetFrameworkVersions = { "v2.0", "v3.0", "v3.5", "v4.0", "v4.5", "" };
            foreach (var version in targetFrameworkVersions)
            {
                MockLogger logger = new MockLogger();
                string projString = ObjectModelHelpers.CleanupFileContents(
                    @"
<Project ToolsVersion=`msbuilddefaulttoolsversion` DefaultTargets=`GetPaths` xmlns=`msbuildnamespace`>
  <Import Project=`$(MSBuildToolsPath)\Microsoft.CSharp.targets` />
  <Target
      Name='GetPaths'
      DependsOnTargets='GetFrameworkPaths'>
    <Message Text='Target Framework Folder = @(_TargetedFrameworkDirectoryItem)' />
  </Target>
</Project>"
                   );
                Project project = ObjectModelHelpers.CreateInMemoryProject(
                 projString,
                 logger
                 );

                project.SetProperty("TargetFrameworkVersion", version);
                project.Build();

                string targetFrameworkVersion = project.GetPropertyValue("TargetFrameworkVersion");
                string msbuildFrameworkToolsRoot = project.GetPropertyValue("MSBuildFrameworkToolsRoot");

                if (targetFrameworkVersion.Equals("v2.0"))
                {
                    if (FrameworkLocationHelper.PathToDotNetFrameworkV20 != null)
                    {
                        logger.AssertLogContains(false/* not case sensitive */, "Target Framework Folder = " + FrameworkLocationHelper.PathToDotNetFrameworkV20);
                    }
                    else
                    {
                        // If Framework v2.0 isn't present we use the hard coded version for this validation
                        logger.AssertLogContains(false/* not case sensitive */, "Target Framework Folder = " + msbuildFrameworkToolsRoot + "v2.0.50727");
                    }
                }
                else if (targetFrameworkVersion.Equals("v3.0") || targetFrameworkVersion.Equals("v3.5"))
                {
                    logger.AssertLogContains(false/* not case sensitive */, "Target Framework Folder = " + msbuildFrameworkToolsRoot + "\\" + targetFrameworkVersion);
                }
                else if (targetFrameworkVersion.Equals("v4.0"))
                {
                    logger.AssertLogContains(false/* not case sensitive */, "Target Framework Folder = " + FrameworkLocationHelper.PathToDotNetFrameworkV40);
                }
                else if (targetFrameworkVersion.Equals("v4.5"))
                {
                    logger.AssertLogContains(false/* not case sensitive */, "Target Framework Folder = " + FrameworkLocationHelper.PathToDotNetFrameworkV45);
                }
                else if (String.IsNullOrEmpty(targetFrameworkVersion))
                {
                    logger.AssertLogContains(false/* not case sensitive */, "Target Framework Folder = " + FrameworkLocationHelper.PathToDotNetFrameworkV45);
                }
            }
        }

        #region AssignLinkMetadata targets tests

        /// <summary>
        /// Doesn't synthesize Link metadata if the items are defined in the project  
        /// </summary>
<<<<<<< HEAD
        [Test]
=======
        [Fact]
>>>>>>> 3f8a403e
        public void NoLinkMetadataSynthesisWhenDefinedInProject()
        {
            string[] files = null;
            string outputPath = Path.GetTempPath() + "\\" + Guid.NewGuid().ToString("N");

            try
            {
                files = Helpers.CreateFiles("class1.cs", "File1.txt", "Content1.foo");

                MockLogger logger = new MockLogger();

                Project project = ObjectModelHelpers.CreateInMemoryProject(
                    @"
                   <Project DefaultTargets=`Build` ToolsVersion=`msbuilddefaulttoolsversion` xmlns=`msbuildnamespace`>
                      <PropertyGroup>
                        <OutputPath>" + outputPath + @"</OutputPath>
                        <AssemblyName>MyAssembly</AssemblyName>
                        <OutputType>Library</OutputType>
                        <Configuration>Debug</Configuration>
                        <TargetFrameworkVersion>v4.5</TargetFrameworkVersion>
                        <SynthesizeLinkMetadata>true</SynthesizeLinkMetadata>
                      </PropertyGroup>
                      <ItemGroup>
                        <Compile Include=`" + files[0] + @"` />
                        <None Include=`" + files[1] + @"` />
                        <Content Include=`" + files[2] + @"` />
                      </ItemGroup>
                      <Import Project=`$(MSBuildToolsPath)\Microsoft.CSharp.targets` />
                      <Target Name=`AfterBuild`>
                        <Message Text=`%(Compile.Identity): [%(Compile.Link)]` />
                        <Message Text=`%(None.Identity): [%(None.Link)]` />
                        <Message Text=`%(Content.Identity): [%(Content.Link)]` />
                      </Target>
                    </Project>
                ",
                 logger
                 );

                project.Build();

                logger.AssertLogContains(String.Format("{0}: []", files[0]));
                logger.AssertLogContains(String.Format("{0}: []", files[1]));
                logger.AssertLogContains(String.Format("{0}: []", files[2]));
            }
            finally
            {
                if (files != null)
                {
                    foreach (string file in files)
                    {
                        File.Delete(file);
                    }
                }

                ObjectModelHelpers.DeleteDirectory(outputPath);
            }
        }

        /// <summary>
        /// Synthesizes Link metadata if the items are defined in an import and are on the whitelist
        /// </summary>
<<<<<<< HEAD
        [Test]
=======
        [Fact]
>>>>>>> 3f8a403e
        public void SynthesizeLinkMetadataForItemsOnWhitelist()
        {
            string[] files = null;
            string outputPath = Path.GetTempPath() + Path.DirectorySeparatorChar + Guid.NewGuid().ToString("N");
            string directoryToDelete = null;

            try
            {
                files = Helpers.CreateFiles("class1.cs", "File1.txt", "Content1.foo", "a.proj");

                directoryToDelete = Path.GetDirectoryName(files[0]);
                string subProjectDirectory = Path.Combine(Path.GetDirectoryName(files[0]), "SubFolder");
                Directory.CreateDirectory(subProjectDirectory);

                string classPath = Path.Combine(subProjectDirectory, "Class1.cs");
                string textFilePath = Path.Combine(subProjectDirectory, "File1.txt");
                string contentPath = Path.Combine(subProjectDirectory, "Content1.foo");

                File.Move(files[0], classPath);
                File.Move(files[1], textFilePath);
                File.Move(files[2], contentPath);

                string sharedFilesProjectContents =
                            @"<Project ToolsVersion=`msbuilddefaulttoolsversion` xmlns=`msbuildnamespace`>
                              <ItemGroup>
                                <Compile Include=`" + classPath + @"` />
                                <None Include=`" + textFilePath + @"` />
                                <Content Include=`" + contentPath + @"` />
                              </ItemGroup>
                           </Project>";

                File.WriteAllText(files[3], ObjectModelHelpers.CleanupFileContents(sharedFilesProjectContents));

                MockLogger logger = new MockLogger();

                Project project = ObjectModelHelpers.CreateInMemoryProject(
                    @"
                   <Project DefaultTargets=`Build` ToolsVersion=`msbuilddefaulttoolsversion` xmlns=`msbuildnamespace`>
                      <PropertyGroup>
                        <OutputPath>" + outputPath + @"</OutputPath>
                        <AssemblyName>MyAssembly</AssemblyName>
                        <OutputType>Library</OutputType>
                        <Configuration>Debug</Configuration>
                        <TargetFrameworkVersion>v4.5</TargetFrameworkVersion>
                        <SynthesizeLinkMetadata>true</SynthesizeLinkMetadata>
                      </PropertyGroup>
                      <Import Project=`" + files[3] + @"` />
                      <Import Project=`$(MSBuildToolsPath)\Microsoft.CSharp.targets` />
                      <Target Name=`AfterBuild`>
                        <Message Text=`%(Compile.Identity): [%(Compile.Link)]` />
                        <Message Text=`%(None.Identity): [%(None.Link)]` />
                        <Message Text=`%(Content.Identity): [%(Content.Link)]` />
                      </Target>
                    </Project>
                ",
                 logger
                 );

                project.Build();

                logger.AssertLogContains(String.Format(@"{0}: []", classPath));
                logger.AssertLogContains(String.Format(@"{0}: [SubFolder" + Path.DirectorySeparatorChar + "File1.txt]", textFilePath));
                logger.AssertLogContains(String.Format(@"{0}: [SubFolder" + Path.DirectorySeparatorChar + "Content1.foo]", contentPath));
            }
            finally
            {
                if (directoryToDelete != null)
                {
                    ObjectModelHelpers.DeleteDirectory(directoryToDelete);
                }

                ObjectModelHelpers.DeleteDirectory(outputPath);
            }
        }

        /// <summary>
        /// Don't synthesize link metadata if the SynthesizeLinkMetadata property is false
        /// </summary>
<<<<<<< HEAD
        [Test]
=======
        [Fact]
>>>>>>> 3f8a403e
        public void DontSynthesizeLinkMetadataIfPropertyNotSet()
        {
            string[] files = null;
            string outputPath = Path.GetTempPath() + "\\" + Guid.NewGuid().ToString("N");
            string directoryToDelete = null;

            try
            {
                files = Helpers.CreateFiles("class1.cs", "File1.txt", "Content1.foo", "a.proj");

                directoryToDelete = Path.GetDirectoryName(files[0]);
                string subProjectDirectory = Path.Combine(Path.GetDirectoryName(files[0]), "SubFolder");
                Directory.CreateDirectory(subProjectDirectory);

                string classPath = Path.Combine(subProjectDirectory, "Class1.cs");
                string textFilePath = Path.Combine(subProjectDirectory, "File1.txt");
                string contentPath = Path.Combine(subProjectDirectory, "Content1.foo");

                File.Move(files[0], classPath);
                File.Move(files[1], textFilePath);
                File.Move(files[2], contentPath);

                string sharedFilesProjectContents =
                         @"<Project ToolsVersion=`msbuilddefaulttoolsversion` xmlns=`msbuildnamespace`>
                              <ItemGroup>
                                <Compile Include=`" + classPath + @"` />
                                <None Include=`" + textFilePath + @"` />
                                <Content Include=`" + contentPath + @"` />
                              </ItemGroup>
                           </Project>";

                File.WriteAllText(files[3], ObjectModelHelpers.CleanupFileContents(sharedFilesProjectContents));

                MockLogger logger = new MockLogger();

                Project project = ObjectModelHelpers.CreateInMemoryProject(
                    @"
                   <Project DefaultTargets=`Build` ToolsVersion=`msbuilddefaulttoolsversion` xmlns=`msbuildnamespace`>
                      <PropertyGroup>
                        <OutputPath>" + outputPath + @"</OutputPath>
                        <AssemblyName>MyAssembly</AssemblyName>
                        <OutputType>Library</OutputType>
                        <Configuration>Debug</Configuration>
                        <TargetFrameworkVersion>v4.5</TargetFrameworkVersion>
                        <SynthesizeLinkMetadata>false</SynthesizeLinkMetadata>
                      </PropertyGroup>
                      <Import Project=`" + files[3] + @"` />
                      <Import Project=`$(MSBuildToolsPath)\Microsoft.CSharp.targets` />
                      <Target Name=`AfterBuild`>
                        <Message Text=`%(Compile.Identity): [%(Compile.Link)]` />
                        <Message Text=`%(None.Identity): [%(None.Link)]` />
                        <Message Text=`%(Content.Identity): [%(Content.Link)]` />
                      </Target>
                    </Project>
                ",
                 logger
                 );

                project.Build();

                logger.AssertLogContains(String.Format(@"{0}: []", classPath));
                logger.AssertLogContains(String.Format(@"{0}: []", textFilePath));
                logger.AssertLogContains(String.Format(@"{0}: []", contentPath));
            }
            finally
            {
                if (directoryToDelete != null)
                {
                    ObjectModelHelpers.DeleteDirectory(directoryToDelete);
                }

                ObjectModelHelpers.DeleteDirectory(outputPath);
            }
        }

        #endregion AssignLinkMetadata targets tests

#if _NOT_YET_FULLY_CONVERTED_
        /// <summary>
        /// Tests that exercise the the SplitResourcesByCulture Target in Microsoft.Common.targets.
        /// This target's job is to separate the items that need to run through resgen from 
        /// those that need to go directly into CSC. Also, Culture and non-Culture resources 
        /// are split.
        /// </summary>
        [Test]
        public void SplitResourcesByCultureTarget()
        {
            Project p = ObjectModelHelpers.CreateInMemoryProject(@"

                   <Project DefaultTargets=`Build` ToolsVersion=`4.0` xmlns=`msbuildnamespace`>
                      <PropertyGroup>
                        <OutputPath>bin\Debug\</OutputPath>
                        <AssemblyName>MyAssembly</AssemblyName>
                        <OutputType>Exe</OutputType>
                        <Configuration>Debug</Configuration>
                      </PropertyGroup>
                      <ItemGroup>
                        <Compile Include=`Class1.cs` />
                        <EmbeddedResource Include=`Resource1.txt` />
                        <EmbeddedResource Include=`Resource2.resx` />
                      </ItemGroup>
                      <Import Project=`$(MSBuildBinPath)\Microsoft.CSharp.targets` />
                    </Project>
                "); 

            p.Build(new string [] {"SplitResourcesByCulture"}, null);

            ProjectItem[] items = p.GetItems("EmbeddedResource").ToArray();                        

            Assert.AreEqual("Resource2.resx", items[0].EvaluatedInclude);
            Assert.AreEqual("false", items[0].GetMetadataValue("WithCulture"));
            Assert.AreEqual("Resx", items[0].GetMetadataValue("Type"));

            Assert.AreEqual("Resource1.txt", items[1].EvaluatedInclude);
            Assert.AreEqual("false", items[1].GetMetadataValue("WithCulture"));
            Assert.AreEqual("Non-Resx", items[1].GetMetadataValue("Type"));
        }

        /// <summary>
        /// Test to make sure that referenced projects are being cleaned properly.
        /// </summary>
        [Test]
        public void Regress565788()
        {
            Helper.CreateTempCSharpProjectWithClassLibrary();

            string[] buildTarget = new string[1];
            buildTarget[0] = "Build";
            MockLogger log = ObjectModelHelpers.BuildTempProjectFileWithTargetsExpectSuccess(@"ConsoleApplication\ConsoleApplication.csproj", buildTarget, null);

            ObjectModelHelpers.AssertFileExistsInTempProjectDirectory(@"ClassLibrary\bin\debug\ClassLibrary.dll",
                "Failed to create ClassLibrary.dll, which should have been created because there was P2P reference from ConsoleApplication");

            buildTarget[0] = "Clean";
            log = ObjectModelHelpers.BuildTempProjectFileWithTargetsExpectSuccess(@"ConsoleApplication\ConsoleApplication.csproj", buildTarget, null);

            ObjectModelHelpers.AssertFileDoesNotExistInTempProjectDirectory(@"ClassLibrary\bin\debug\ClassLibrary.dll",
                "Failed to delete ClassLibrary.dll, which should have been deleted because there was P2P reference from ConsoleApplication");
        }

        /// <summary>
        /// Tests that we correctly handle .RESTEXT files marked as EmbeddedResource in the project.
        /// </summary>
        [Test]
        public void ResTextFiles_CSharp()
        {
            ObjectModelHelpers.DeleteTempProjectDirectory();

            // ----------------------------------------------------------------------------
            // ConsoleApplication37.csproj
            // ----------------------------------------------------------------------------
            ObjectModelHelpers.CreateFileInTempProjectDirectory(@"ConsoleApplication37.csproj", @"

                <Project DefaultTargets=`Build` ToolsVersion=`4.0` xmlns=`msbuildnamespace`>
                    <PropertyGroup>
                        <Configuration Condition=` '$(Configuration)' == '' `>Debug</Configuration>
                        <Platform Condition=` '$(Platform)' == '' `>AnyCPU</Platform>
                        <ProductVersion>8.0.50510</ProductVersion>
                        <SchemaVersion>2.0</SchemaVersion>
                        <ProjectGuid>{1EE23632-5998-4CF5-9EAD-11FDC67456E6}</ProjectGuid>
                        <OutputType>Exe</OutputType>
                        <AppDesignerFolder>Properties</AppDesignerFolder>
                        <RootNamespace>ConsoleApplication37</RootNamespace>
                        <AssemblyName>ConsoleApplication37</AssemblyName>
                    </PropertyGroup>
                    <PropertyGroup Condition=` '$(Configuration)|$(Platform)' == 'Debug|AnyCPU' `>
                        <DebugSymbols>true</DebugSymbols>
                        <DebugType>full</DebugType>
                        <Optimize>false</Optimize>
                        <OutputPath>bin\Debug\</OutputPath>
                        <DefineConstants>DEBUG;TRACE</DefineConstants>
                        <ErrorReport>prompt</ErrorReport>
                        <WarningLevel>4</WarningLevel>
                    </PropertyGroup>
                    <PropertyGroup Condition=` '$(Configuration)|$(Platform)' == 'Release|AnyCPU' `>
                        <DebugType>pdbonly</DebugType>
                        <Optimize>true</Optimize>
                        <OutputPath>bin\Release\</OutputPath>
                        <DefineConstants>TRACE</DefineConstants>
                        <ErrorReport>prompt</ErrorReport>
                        <WarningLevel>4</WarningLevel>
                    </PropertyGroup>
                    <ItemGroup>
                        <Reference Include=`System` />
                        <Reference Include=`System.Data` />
                        <Reference Include=`System.Xml` />
                    </ItemGroup>
                    <ItemGroup>
                        <Compile Include=`Program.cs` />
                    </ItemGroup>
                    <ItemGroup>
                        <EmbeddedResource Include=`Strings1.restext` />
                        <EmbeddedResource Include=`Strings2.restext`>
                            <LogicalName>MyStrings2.resources</LogicalName>
                        </EmbeddedResource>
                        <EmbeddedResource Include=`Subfolder\Strings3.restext` />
                    </ItemGroup>
                    <ItemGroup>
                        <Folder Include=`Properties\` />
                    </ItemGroup>
                    <Import Project=`$(MSBuildBinPath)\Microsoft.CSharp.targets` />
                </Project>

                ");

            // ----------------------------------------------------------------------------
            // Program.cs
            // ----------------------------------------------------------------------------
            ObjectModelHelpers.CreateFileInTempProjectDirectory(@"Program.cs", @"

                using System;
                using System.Collections.Generic;
                using System.Text;
                using System.Resources;
                using System.Reflection;

                namespace ConsoleApplication37
                {
	                class Program
	                {
		                static int Main(string[] args)
		                {
                            try
                            {
			                    ResourceManager rm;
                    			
			                    rm = new ResourceManager(`ConsoleApplication37.Strings1`, Assembly.GetExecutingAssembly());
			                    Console.WriteLine(rm.GetString(`Usage`));
                    			
			                    rm = new ResourceManager(`MyStrings2`, Assembly.GetExecutingAssembly());
			                    Console.WriteLine(String.Format(rm.GetString(`InvalidChildElement`), `Foo`));

			                    rm = new ResourceManager(`ConsoleApplication37.Subfolder.Strings3`, Assembly.GetExecutingAssembly());
			                    Console.WriteLine(rm.GetString(`CopyrightMessage`));

                                return 0;
                            }
                            catch (Exception e)
                            {
                                Console.WriteLine(e.ToString());
                                return 1;
                            }
		                }
	                }
                }

                ");

            // ----------------------------------------------------------------------------
            // Strings1.restext
            // ----------------------------------------------------------------------------
            ObjectModelHelpers.CreateFileInTempProjectDirectory(@"Strings1.restext", 
                @"Usage=Hello world!  Isn't it a beautiful day?");

            // ----------------------------------------------------------------------------
            // Strings2.restext
            // ----------------------------------------------------------------------------
            ObjectModelHelpers.CreateFileInTempProjectDirectory(@"Strings2.restext", 
                @"InvalidChildElement=The element {0} is not allowed here.");

            // ----------------------------------------------------------------------------
            // Subfolder\Strings3.restext
            // ----------------------------------------------------------------------------
            ObjectModelHelpers.CreateFileInTempProjectDirectory(@"Subfolder\Strings3.restext", 
                @"CopyrightMessage=Copyright (C) 2005, The MSBuild Team");

            MockLogger logger = ObjectModelHelpers.BuildTempProjectFileExpectSuccess(@"ConsoleApplication37.csproj");

            string stdout = ObjectModelHelpers.RunTempProjectBuiltApplication(@"bin\debug\ConsoleApplication37.exe");

            Assert.IsTrue(@"ConsoleApplication37.exe did not emit Usage string.  See Standard Out tab for details.", 
                stdout.Contains("Hello world!  Isn't it a beautiful day?"));

            Assert.IsTrue(@"ConsoleApplication37.exe did not emit InvalidChildElement string.  See Standard Out tab for details.", 
                stdout.Contains("The element Foo is not allowed here."));

            Assert.IsTrue(@"ConsoleApplication37.exe did not emit CopyrightMessage string.  See Standard Out tab for details.", 
                stdout.Contains("Copyright (C) 2005, The MSBuild Team"));
        }

        /// <summary>
        /// Tests that we correctly handle .RESTEXT files marked as EmbeddedResource in the project.
        /// </summary>
        [Test]
        public void ResTextFiles_VB()
        {
            ObjectModelHelpers.DeleteTempProjectDirectory();

            // ----------------------------------------------------------------------------
            // ConsoleApplication38.vbproj
            // ----------------------------------------------------------------------------
            ObjectModelHelpers.CreateFileInTempProjectDirectory(@"ConsoleApplication38.vbproj", @"

                <Project DefaultTargets=`Build` ToolsVersion=`4.0` xmlns=`msbuildnamespace`>
                    <PropertyGroup>
                        <Configuration Condition=` '$(Configuration)' == '' `>Debug</Configuration>
                        <Platform Condition=` '$(Platform)' == '' `>AnyCPU</Platform>
                        <ProductVersion>8.0.50510</ProductVersion>
                        <SchemaVersion>2.0</SchemaVersion>
                        <ProjectGuid>{136C326F-8E8F-4164-9AFC-CA8BC754F103}</ProjectGuid>
                        <OutputType>Exe</OutputType>
                        <StartupObject>ConsoleApplication38.Module1</StartupObject>
                        <RootNamespace>ConsoleApplication38</RootNamespace>
                        <AssemblyName>ConsoleApplication38</AssemblyName>
                        <MyType>Console</MyType>
                    </PropertyGroup>
                    <PropertyGroup Condition=` '$(Configuration)|$(Platform)' == 'Debug|AnyCPU' `>
                        <DebugSymbols>true</DebugSymbols>
                        <DebugType>full</DebugType>
                        <DefineDebug>true</DefineDebug>
                        <DefineTrace>true</DefineTrace>
                        <OutputPath>bin\Debug\</OutputPath>
                        <DocumentationFile>ConsoleApplication38.xml</DocumentationFile>
                        <NoWarn>42016,41999,42017,42018,42019,42032,42036,42020,42021,42022</NoWarn>
                    </PropertyGroup>
                    <PropertyGroup Condition=` '$(Configuration)|$(Platform)' == 'Release|AnyCPU' `>
                        <DebugType>pdbonly</DebugType>
                        <DefineDebug>false</DefineDebug>
                        <DefineTrace>true</DefineTrace>
                        <Optimize>true</Optimize>
                        <OutputPath>bin\Release\</OutputPath>
                        <DocumentationFile>ConsoleApplication38.xml</DocumentationFile>
                        <NoWarn>42016,41999,42017,42018,42019,42032,42036,42020,42021,42022</NoWarn>
                    </PropertyGroup>
                    <ItemGroup>
                        <Reference Include=`System` />
                        <Reference Include=`System.Data` />
                        <Reference Include=`System.Deployment` />
                        <Reference Include=`System.Xml` />
                    </ItemGroup>
                    <ItemGroup>
                        <Import Include=`Microsoft.VisualBasic` />
                        <Import Include=`System` />
                        <Import Include=`System.Collections` />
                        <Import Include=`System.Collections.Generic` />
                        <Import Include=`System.Data` />
                        <Import Include=`System.Diagnostics` />
                        <Import Include=`System.Reflection` />
                        <Import Include=`System.Resources` />
                    </ItemGroup>
                    <ItemGroup>
                        <Compile Include=`Module1.vb` />
                        <EmbeddedResource Include=`Strings1.restext` />
                        <EmbeddedResource Include=`Strings2.restext`>
                            <LogicalName>MyStrings2.resources</LogicalName>
                        </EmbeddedResource>
                        <EmbeddedResource Include=`Subfolder\Strings3.restext` />
                    </ItemGroup>
                    <Import Project=`$(MSBuildBinPath)\Microsoft.VisualBasic.targets` />
                </Project>

                ");

            // ----------------------------------------------------------------------------
            // Module1.vb
            // ----------------------------------------------------------------------------
            ObjectModelHelpers.CreateFileInTempProjectDirectory(@"Module1.vb", @"

                Module Module1

                    Sub Main()
                        Try
                            Dim rm1 As New ResourceManager(`ConsoleApplication38.Strings1`, Assembly.GetExecutingAssembly())
                            Console.WriteLine(rm1.GetString(`Usage`))

                            Dim rm2 As New ResourceManager(`MyStrings2`, Assembly.GetExecutingAssembly())
                            Console.WriteLine(String.Format(rm2.GetString(`InvalidChildElement`), `Foo`))

                            Dim rm3 As New ResourceManager(`ConsoleApplication38.Strings3`, Assembly.GetExecutingAssembly())
                            Console.WriteLine(rm3.GetString(`CopyrightMessage`))

                        Catch ex As Exception

                            Console.WriteLine(ex.ToString())

                        End Try
                    End Sub

                End Module

                ");

            // ----------------------------------------------------------------------------
            // Strings1.restext
            // ----------------------------------------------------------------------------
            ObjectModelHelpers.CreateFileInTempProjectDirectory(@"Strings1.restext", 
                @"Usage=Hello world!  Isn't it a beautiful day?");

            // ----------------------------------------------------------------------------
            // Strings2.restext
            // ----------------------------------------------------------------------------
            ObjectModelHelpers.CreateFileInTempProjectDirectory(@"Strings2.restext", 
                @"InvalidChildElement=The element {0} is not allowed here.");

            // ----------------------------------------------------------------------------
            // Subfolder\Strings3.restext
            // ----------------------------------------------------------------------------
            ObjectModelHelpers.CreateFileInTempProjectDirectory(@"Subfolder\Strings3.restext", 
                @"CopyrightMessage=Copyright (C) 2005, The MSBuild Team");

            MockLogger logger = ObjectModelHelpers.BuildTempProjectFileExpectSuccess(@"ConsoleApplication38.vbproj");

            string stdout = ObjectModelHelpers.RunTempProjectBuiltApplication(@"bin\debug\ConsoleApplication38.exe");

            Assert.IsTrue(@"ConsoleApplication38.exe did not emit Usage string.  See Standard Out tab for details.", 
                stdout.Contains("Hello world!  Isn't it a beautiful day?"));

            Assert.IsTrue(@"ConsoleApplication38.exe did not emit InvalidChildElement string.  See Standard Out tab for details.", 
                stdout.Contains("The element Foo is not allowed here."));

            Assert.IsTrue(@"ConsoleApplication38.exe did not emit CopyrightMessage string.  See Standard Out tab for details.", 
                stdout.Contains("Copyright (C) 2005, The MSBuild Team"));
        }
    }

    /// <summary>
    /// Regress specific bugs.
    /// </summary>
    [TestFixture]
    sealed public class Bugs
    {
        /// <summary>
        /// In this bug, calling Project.EvaluatedProperties cached properties and the next call
        /// to run a target didn't invalidate the cache. The result was that the TargetFrameworkDirectory
        /// wasn't visible to VS.
        /// </summary>
        [Test]
        public void Regress381480()
        {
            string f0 = FileUtilities.GetTemporaryFile();
            string f1 = FileUtilities.GetTemporaryFile();
            try
            {
                Project p0 = ObjectModelHelpers.CreateInMemoryProject(@"
    
                        <Project DefaultTargets=`Build` ToolsVersion=`4.0` xmlns=`msbuildnamespace`> 
                            <Import Project=`$(MSBuildBinPath)\Microsoft.CSharp.targets` />
                        </Project>

                    ");

                Project p1 = ObjectModelHelpers.CreateInMemoryProject(@"
    
                        <Project DefaultTargets=`Build` ToolsVersion=`4.0` xmlns=`msbuildnamespace`> 
                           <Import Project=`$(MSBuildBinPath)\Microsoft.CSharp.targets` />
                        </Project>

                    ");

                p0.FullPath = f0;
                p1.FullPath = f1;

                p0.Build("GetFrameworkPaths");
                Dictionary<string, string> preEvaluated = p1.EvaluatedProperties;
                p1.Build("GetFrameworkPaths");
                Dictionary<string, string> postEvaluated = p1.EvaluatedProperties;

                Assert.IsTrue("Expected a value for TargetFrameworkDirectory.", postEvaluated["TargetFrameworkDirectory"].Value.Length > 0);
                Assert.IsTrue("Expected a different property group.", preEvaluated != postEvaluated);
            }
            finally
            {
                File.Delete(f0);
                File.Delete(f1);
            }

        }
    }

    /// <summary>
    /// Tests the MainBuiltProjectOutputGroup Target which is responsible for quickly (i.e. without
    /// building) returning the name of the EXE or DLL that would be built.
    /// </summary>
    [TestFixture]
    sealed public class GetTargetPath        
    {
        /// <summary>
        /// Try a basic workings.
        /// </summary>
        [Test]
        public void Basic()
        {
            Project p = ObjectModelHelpers.CreateInMemoryProject(@"

                   <Project DefaultTargets=`Build` ToolsVersion=`4.0` xmlns=`msbuildnamespace`> 
                      <PropertyGroup>
                        <OutputPath>bin\Debug\</OutputPath>
                        <AssemblyName>MyAssembly</AssemblyName>
                        <OutputType>Exe</OutputType>
                        <Configuration>Debug</Configuration>
                      </PropertyGroup>
                      <ItemGroup>
                        <Compile Include=`Class1.cs` />
                      </ItemGroup>
                      <Import Project=`$(MSBuildBinPath)\Microsoft.CSharp.targets` />
                   </Project>
                ");            
            
            Hashtable h = new Hashtable();
            p.Build(new string[] {"GetTargetPath" }, h);
            ObjectModelHelpers.AssertSingleItemInDictionary(h, "<|proj|>bin\\Debug\\MyAssembly.exe");
        }
    }    

    /// <summary>
    /// Tests that exercise the the PrepareResourceNames Target in 
    /// Microsoft.VisualBasic.targets.
    /// 
    /// This target's job is to create manifest resource names for each of
    /// the resource files.
    /// </summary>
    [TestFixture]
    sealed public class PrepareResourceNamesTarget        
    {
        /// <summary>
        /// Basic test.
        /// </summary>
        [Test]
        public void BasicVbResourceNames()
        {
            Project p = ObjectModelHelpers.CreateInMemoryProject(@"

                   <Project DefaultTargets=`Build` ToolsVersion=`4.0` xmlns=`msbuildnamespace`> 
                      <PropertyGroup>
                        <OutputPath>bin\Debug\</OutputPath>
                        <AssemblyName>MyAssembly</AssemblyName>
                        <OutputType>Exe</OutputType>
                        <RootNamespace>MyNamespace</RootNamespace>
                        <MSBuildTargetsVerbose>true</MSBuildTargetsVerbose>
                        <Configuration>Debug</Configuration>
                      </PropertyGroup>
                      <ItemGroup>
                        <Compile Include=`Class1.vb` />
                        <EmbeddedResource Include=`Resource1.txt` />
                        <EmbeddedResource Include=`Resource2.resx` />
                        <EmbeddedResource Include=`Resource2.fr.resx` />
                      </ItemGroup>
                      <Import Project=`$(MSBuildBinPath)\Microsoft.VisualBasic.targets` />
                    </Project>
                ");            

            p.Build(new string [] {"PrepareResourceNames"}, null);

            ProjectItem[] items = p.GetItems("EmbeddedResource").ToArray();            

            Assert.AreEqual("Resource2.resx", items[0].EvaluatedInclude);
            Assert.AreEqual("false", items[0].GetMetadataValue("WithCulture"));
            Assert.AreEqual("Resx", items[0].GetMetadataValue("Type"));
            Assert.AreEqual("MyNamespace.Resource2", items[0].GetMetadataValue("ManifestResourceName"));

            Assert.AreEqual("Resource2.fr.resx", items[1].EvaluatedInclude);
            Assert.AreEqual("true", items[1].GetMetadataValue("WithCulture"));
            Assert.AreEqual("Resx", items[1].GetMetadataValue("Type"));
            Assert.AreEqual("MyNamespace.Resource2.fr", items[1].GetMetadataValue("ManifestResourceName"));            

            Assert.AreEqual("Resource1.txt", items[2].EvaluatedInclude);
            Assert.AreEqual("false", items[2].GetMetadataValue("WithCulture"));
            Assert.AreEqual("Non-Resx", items[2].GetMetadataValue("Type"));
            Assert.AreEqual("MyNamespace.Resource1.txt", items[2].GetMetadataValue("ManifestResourceName"));
        }
    }

    /// <summary>
    /// Tests the CopyAppConfigFile target.
    /// </summary>
    [TestFixture]
    sealed public class CopyAppConfigFile
    {
        [Test]
        public void CopyAppConfigFileEvenForDllProjects()
        {
            ObjectModelHelpers.DeleteTempProjectDirectory();

            // ---------------------
            // Foo.csproj
            // ---------------------
            ObjectModelHelpers.CreateFileInTempProjectDirectory("foo.csproj", @"
                <Project DefaultTargets=`Build` ToolsVersion=`4.0` xmlns=`msbuildnamespace`>
                <PropertyGroup>
                    <Configuration Condition=` '$(Configuration)' == '' `>Debug</Configuration>
                    <Platform Condition=` '$(Platform)' == '' `>AnyCPU</Platform>
                    <ProductVersion>8.0.50413</ProductVersion>
                    <SchemaVersion>2.0</SchemaVersion>
                    <OutputType>Library</OutputType>
                    <AppDesignerFolder>Properties</AppDesignerFolder>
                    <RootNamespace>ClassLibrary16</RootNamespace>
                    <AssemblyName>ClassLibrary16</AssemblyName>
                </PropertyGroup>
                <PropertyGroup Condition=` '$(Configuration)|$(Platform)' == 'Debug|AnyCPU' `>
                    <DebugSymbols>true</DebugSymbols>
                    <DebugType>full</DebugType>
                    <Optimize>false</Optimize>
                    <OutputPath>bin\Debug\</OutputPath>
                    <DefineConstants>DEBUG;TRACE</DefineConstants>
                    <ErrorReport>prompt</ErrorReport>
                    <WarningLevel>4</WarningLevel>
                </PropertyGroup>
                <PropertyGroup Condition=` '$(Configuration)|$(Platform)' == 'Release|AnyCPU' `>
                    <DebugType>pdbonly</DebugType>
                    <Optimize>true</Optimize>
                    <OutputPath>bin\Release\</OutputPath>
                    <DefineConstants>TRACE</DefineConstants>
                    <ErrorReport>prompt</ErrorReport>
                    <WarningLevel>4</WarningLevel>
                </PropertyGroup>
                <ItemGroup>
                    <Reference Include=`System` />
                    <Reference Include=`System.Data` />
                    <Reference Include=`System.Xml` />
                </ItemGroup>
                <ItemGroup>
                    <Compile Include=`Class1.cs` />
                </ItemGroup>
                <ItemGroup>
                    <None Include=`App.config` />
                </ItemGroup>
                <ItemGroup>
                    <Folder Include=`Properties\` />
                </ItemGroup>
                <Import Project=`$(MSBuildBinPath)\Microsoft.CSharp.targets` />
                <!-- To modify your build process, add your task inside one of the targets below and uncomment it. 
                    Other similar extension points exist, see Microsoft.Common.targets.
                <Target Name=`BeforeBuild`>
                </Target>
                <Target Name=`AfterBuild`>
                </Target>
                -->
                </Project>
            ");
            
            // ---------------------
            // Class1.cs
            // ---------------------
            ObjectModelHelpers.CreateFileInTempProjectDirectory("Class1.cs", @"
                using System;
                using System.Collections.Generic;
                using System.Text;
                using System.Reflection;
                using System.Runtime.CompilerServices;
                using System.Runtime.InteropServices;

                // General Information about an assembly is controlled through the following 
                // set of attributes. Change these attribute values to modify the information
                // associated with an assembly.
                [assembly: AssemblyTitle(`ClassLibrary16`)]
                [assembly: AssemblyDescription(``)]
                [assembly: AssemblyConfiguration(``)]
                [assembly: AssemblyCompany(`Microsoft`)]
                [assembly: AssemblyProduct(`ClassLibrary16`)]
                [assembly: AssemblyCopyright(`Copyright © Microsoft 2005`)]
                [assembly: AssemblyTrademark(``)]
                [assembly: AssemblyCulture(``)]

                // Setting ComVisible to false makes the types in this assembly not visible 
                // to COM components.  If you need to access a type in this assembly from 
                // COM, set the ComVisible attribute to true on that type.
                [assembly: ComVisible(false)]

                // The following GUID is for the ID of the typelib if this project is exposed to COM
                [assembly: Guid(`3c11545e-2e63-403b-bd07-5fb2e0f78c92`)]

                // Version information for an assembly consists of the following four values:
                //
                //      Major Version
                //      Minor Version 
                //      Build Number
                //      Revision
                //
                // You can specify all the values or you can default the Revision and Build Numbers 
                // by using the '*' as shown below:
                [assembly: AssemblyVersion(`1.0.0.0`)]
                [assembly: AssemblyFileVersion(`1.0.0.0`)]

                namespace ClassLibrary16
                {
	                public class Class1
	                {
	                }
                }
            ");

            // ---------------------
            // App.config
            // ---------------------
            ObjectModelHelpers.CreateFileInTempProjectDirectory("App.config", @"
                <?xml version=`1.0` encoding=`utf-8` ?>
                <configuration>
                </configuration>
            ");

            ObjectModelHelpers.BuildTempProjectFileExpectSuccess("foo.csproj");

            Assert.IsTrue(@"Did not find expected file bin\debug\ClassLibrary16.dll.config",
                File.Exists(Path.Combine(ObjectModelHelpers.TempProjectDir, @"bin\debug\ClassLibrary16.dll.config")));
        }

        /// <summary>
        /// Find app.config in various locations
        /// </summary>
        /// <remarks>
        ///    The search order is:
        ///
        ///    (1) Choose the value $(AppConfig) set in the main project.
        ///    (2) Choose @(None) App.Config in the same folder as the project.
        ///    (3) Choose @(Content) App.Config in the same folder as the project.
        ///    (4) Choose @(None) App.Config in any subfolder in the project.
        ///    (5) Choose @(Content) App.Config in any subfolder in the project.
        ///
        ///If an app.config is not found in one of these locations then there is no app.config for this project.
        /// </remarks>
        [Test]
        public void AppConfigLocation()
        {
            // Try each of the cases in turn, by manipulating a single project
            ProjectCollection e = new ProjectCollection();
            e.SetGlobalProperty("case", "0"); // Make project loadable
            Project p = ObjectModelHelpers.CreateInMemoryProject(e, @"

                   <Project ToolsVersion=`4.0` xmlns=`msbuildnamespace`> 
                      <PropertyGroup>
                        <OutputType>Library</OutputType>
                        <AssemblyName>foo</AssemblyName>
                        <AppConfig Condition=`'$(case)'&lt;=1`>foo.exe.config</AppConfig>
                      </PropertyGroup>
                      <ItemGroup>
                        <None Include=`app.config` Condition=`'$(case)'&lt;=2`/>
                        <Content Include=`app.config` Condition=`'$(case)'&lt;=3 and '$(case)'!=2`/>
                        <None Include=`foo\app.config` Condition=`'$(case)'&lt;=4`/>
                        <Content Include=`bar\app.config` Condition=`'$(case)'&lt;=5`/>
                      </ItemGroup>
                      <Import Project=`$(MSBuildBinPath)\Microsoft.VisualBasic.targets` />
                    </Project>
                ", null);

            ///    (1) Choose the value $(AppConfig) set in the main project.
            p.SetGlobalProperty("case", "1");
            p.Build(new string[] { "PrepareForBuild" });
            ProjectItemm item = ObjectModelHelpers.AssertSingleItem(p, "AppConfigWithTargetPath", "foo.exe.config");
            Assert.AreEqual("foo.dll.config", item.GetMetadataValue("TargetPath"));

            ///    (2) Choose @(None) App.Config in the same folder as the project.
            p.SetGlobalProperty("case", "2");
            p.Build(new string[] { "PrepareForBuild" });
            item = ObjectModelHelpers.AssertSingleItem(p, "AppConfigWithTargetPath", "app.config");
            Assert.AreEqual("foo.dll.config", item.GetMetadataValue("TargetPath"));

            ///    (3) Choose @(Content) App.Config in the same folder as the project.
            p.SetGlobalProperty("case", "3");
            p.Build(new string[] { "PrepareForBuild" });
            item = ObjectModelHelpers.AssertSingleItem(p, "AppConfigWithTargetPath", "app.config");
            Assert.AreEqual("foo.dll.config", item.GetMetadataValue("TargetPath"));
            
            ///    (4) Choose @(None) App.Config in any subfolder in the project.
            p.SetGlobalProperty("case", "4");
            p.Build(new string[] { "PrepareForBuild" });
            item = ObjectModelHelpers.AssertSingleItem(p, "AppConfigWithTargetPath", "foo\\app.config");
            Assert.AreEqual("foo.dll.config", item.GetMetadataValue("TargetPath"));

            ///    (5) Choose @(Content) App.Config in any subfolder in the project.
            p.SetGlobalProperty("case", "5");
            p.Build(new string[] { "PrepareForBuild" });
            item = ObjectModelHelpers.AssertSingleItem(p, "AppConfigWithTargetPath", "bar\\app.config");
            Assert.AreEqual("foo.dll.config", item.GetMetadataValue("TargetPath"));

            ///If an app.config is not found in one of these locations then there is no app.config for this project.
            p.SetGlobalProperty("case", "6");
            p.Build(new string[] { "PrepareForBuild" });
            ObjectModelHelpers.AssertNoItem(p, "AppConfigWithTargetPath");
        }

        /// <summary>
        /// Handle app.config's specified with paths like "..\..\app.config"
        /// In this case both app.config's do not match exactly "app.config" so we should take the /last/
        /// match listed. This arbitrary choice matches the behavior we shipped.
        /// </summary>
        [Test]
        public void AppConfigLocationRelativeDir()
        {
            ProjectCollection e = new ProjectCollection();
            Project p = ObjectModelHelpers.CreateInMemoryProject(e, @"

                   <Project ToolsVersion=`4.0` xmlns=`msbuildnamespace`> 
                      <PropertyGroup>
                        <OutputType>Library</OutputType>
                        <AssemblyName>foo</AssemblyName>
                      </PropertyGroup>
                      <ItemGroup>
                        <None Include=`..\..\app.config`/>
                        <None Include=`.\app.config`/>
                      </ItemGroup>
                      <Import Project=`$(MSBuildBinPath)\Microsoft.VisualBasic.targets` />
                    </Project>
                ", null);

            ///    Pick the last one
            p.Build(new string[] { "PrepareForBuild" });
            ProjectItemm item = ObjectModelHelpers.AssertSingleItem(p, "AppConfigWithTargetPath", @".\app.config");
            Assert.AreEqual("foo.dll.config", item.GetMetadataValue("TargetPath"));
        }

        /// <summary>
        /// None should be chosen in preference to Content
        /// </summary>
        [Test]
        public void AppConfigLocationNoneWinsOverContent()
        {
            ProjectCollection e = new ProjectCollection();
            Project p = ObjectModelHelpers.CreateInMemoryProject(e, @"

                   <Project ToolsVersion=`4.0` xmlns=`msbuildnamespace`> 
                      <PropertyGroup>
                        <OutputType>Library</OutputType>
                        <AssemblyName>foo</AssemblyName>
                      </PropertyGroup>
                      <ItemGroup>
                        <None Include=`c:\foo\app.config`/>
                        <Content Include=`d:\bar\app.config`/>
                      </ItemGroup>
                      <Import Project=`$(MSBuildBinPath)\Microsoft.VisualBasic.targets` />
                    </Project>
                ", null);

            ///    Pick the last one, trying None first
            p.Build(new string[] { "PrepareForBuild" });
            ProjectItemm item = ObjectModelHelpers.AssertSingleItem(p, "AppConfigWithTargetPath", @"c:\foo\app.config");
            Assert.AreEqual("foo.dll.config", item.GetMetadataValue("TargetPath"));
        }
    }

    /// <summary>
    /// Tests some general things about our .TARGETS files, such as which properties are referenced.
    /// </summary>
    [TestFixture]
    sealed public class General
    {
        /// <summary>
        /// Tests that our .TARGETS files do not condition on $(Configuration), thereby adding
        /// configs to the VS config dropdown when they don't really exist in the project file.
        /// </summary>
        [Test]
        public void ConfigurationsReferencedInCSharpProject()
        {
            Project p = ObjectModelHelpers.CreateInMemoryProject(@"

                <Project DefaultTargets=`Build` ToolsVersion=`4.0` xmlns=`msbuildnamespace`>
                    <PropertyGroup>
                        <Configuration Condition=` '$(Configuration)' == '' `>Debug</Configuration>
                        <Platform Condition=` '$(Platform)' == '' `>AnyCPU</Platform>
                        <ProductVersion>8.0.50502</ProductVersion>
                        <SchemaVersion>2.0</SchemaVersion>
                        <ProjectGuid>{083A5AF7-1AD5-416F-8770-BE564F54DA22}</ProjectGuid>
                        <OutputType>Exe</OutputType>
                        <AppDesignerFolder>Properties</AppDesignerFolder>
                        <RootNamespace>ConsoleApplication27</RootNamespace>
                        <AssemblyName>ConsoleApplication27</AssemblyName>
                    </PropertyGroup>
                    <PropertyGroup Condition=` '$(Configuration)|$(Platform)' == 'FooConfig|AnyCPU' `>
                        <DebugSymbols>true</DebugSymbols>
                        <DebugType>full</DebugType>
                        <Optimize>false</Optimize>
                        <OutputPath>bin\Debug\</OutputPath>
                        <DefineConstants>DEBUG;TRACE</DefineConstants>
                        <ErrorReport>prompt</ErrorReport>
                        <WarningLevel>4</WarningLevel>
                    </PropertyGroup>
                    <ItemGroup>
                        <Reference Include=`System` />
                        <Reference Include=`System.Data` />
                        <Reference Include=`System.Xml` />
                    </ItemGroup>
                    <ItemGroup>
                        <Compile Include=`Program.cs` />
                        <Compile Include=`Properties\AssemblyInfo.cs` />
                    </ItemGroup>
                    <Import Project=`$(MSBuildBinPath)\Microsoft.CSharp.targets` />
                </Project>
                ");            

            string[] configurations = p.GetConditionedProperties("Configuration");

            Console.WriteLine("Configurations found = " + String.Join(", ", configurations));
            Assert.AreEqual("See Standard Out tab for details", 1, configurations.Length);
            Assert.AreEqual("See Standard Out tab for details", "FooConfig", configurations[0]);
        }

        /// <summary>
        /// Tests that our .TARGETS files do not condition on $(Configuration), thereby adding
        /// configs to the VS config dropdown when they don't really exist in the project file.
        /// </summary>
        [Test]
        public void ConfigurationsReferencedInVBProject()
        {
            Project p = ObjectModelHelpers.CreateInMemoryProject(@"
                <Project DefaultTargets=`Build` ToolsVersion=`4.0` xmlns=`msbuildnamespace`>
                    <PropertyGroup>
                        <Configuration Condition=` '$(Configuration)' == '' `>Debug</Configuration>
                        <Platform Condition=` '$(Platform)' == '' `>AnyCPU</Platform>
                        <ProductVersion>8.0.50502</ProductVersion>
                        <SchemaVersion>2.0</SchemaVersion>
                        <ProjectGuid>{DB0F2DFA-0164-4071-902D-348330C940E6}</ProjectGuid>
                        <OutputType>Exe</OutputType>
                        <StartupObject>ConsoleApplication28.Module1</StartupObject>
                        <RootNamespace>ConsoleApplication28</RootNamespace>
                        <AssemblyName>ConsoleApplication28</AssemblyName>
                        <MyType>Console</MyType>
                    </PropertyGroup>
                    <PropertyGroup Condition=` '$(Configuration)|$(Platform)' == 'FooConfig|AnyCPU' `>
                        <DebugSymbols>true</DebugSymbols>
                        <DebugType>full</DebugType>
                        <DefineDebug>true</DefineDebug>
                        <DefineTrace>true</DefineTrace>
                        <OutputPath>bin\Debug\</OutputPath>
                        <DocumentationFile>ConsoleApplication28.xml</DocumentationFile>
                        <NoWarn>42016,41999,42017,42018,42019,42032,42036,42020,42021,42022</NoWarn>
                    </PropertyGroup>
                    <ItemGroup>
                        <Reference Include=`System` />
                        <Reference Include=`System.Data` />
                        <Reference Include=`System.Deployment` />
                        <Reference Include=`System.Xml` />
                    </ItemGroup>
                    <ItemGroup>
                        <Import Include=`Microsoft.VisualBasic` />
                        <Import Include=`System` />
                        <Import Include=`System.Collections` />
                        <Import Include=`System.Collections.Generic` />
                        <Import Include=`System.Data` />
                        <Import Include=`System.Diagnostics` />
                    </ItemGroup>
                    <ItemGroup>
                        <Compile Include=`Module1.vb` />
                        <Compile Include=`My Project\AssemblyInfo.vb` />
                        <Compile Include=`My Project\Application.Designer.vb`>
                        <AutoGen>True</AutoGen>
                        <DependentUpon>Application.myapp</DependentUpon>
                        </Compile>
                        <Compile Include=`My Project\Resources.Designer.vb`>
                        <AutoGen>True</AutoGen>
                        <DesignTime>True</DesignTime>
                        <DependentUpon>Resources.resx</DependentUpon>
                        </Compile>
                        <Compile Include=`My Project\Settings.Designer.vb`>
                        <AutoGen>True</AutoGen>
                        <DependentUpon>Settings.settings</DependentUpon>
                        <DesignTimeSharedInput>True</DesignTimeSharedInput>
                        </Compile>
                    </ItemGroup>
                    <ItemGroup>
                        <EmbeddedResource Include=`My Project\Resources.resx`>
                        <Generator>VbMyResourcesResXFileCodeGenerator</Generator>
                        <LastGenOutput>Resources.Designer.vb</LastGenOutput>
                        <CustomToolNamespace>My.Resources</CustomToolNamespace>
                        </EmbeddedResource>
                    </ItemGroup>
                    <ItemGroup>
                        <None Include=`My Project\Application.myapp`>
                        <Generator>MyApplicationCodeGenerator</Generator>
                        <LastGenOutput>Application.Designer.vb</LastGenOutput>
                        </None>
                        <None Include=`My Project\Settings.settings`>
                        <Generator>SettingsSingleFileGenerator</Generator>
                        <LastGenOutput>Settings.Designer.vb</LastGenOutput>
                        </None>
                    </ItemGroup>
                    <Import Project=`$(MSBuildBinPath)\Microsoft.VisualBasic.targets` />
                </Project>

                ");            

            string[] configurations = p.GetConditionedProperties("Configuration");

            Console.WriteLine("Configurations found = " + String.Join(", ", configurations));
            Assert.AreEqual("See Standard Out tab for details", 1, configurations.Length);
            Assert.AreEqual("See Standard Out tab for details", "FooConfig", configurations[0]);
        }

        /// <summary>
        /// This is the infamous path-too-long problem.  All absolute paths in question are within 
        /// the 260 character limit that the filesystem imposes.  However, when paths are accessed 
        /// using relative paths, sometimes the simple concatenation of the current directory with the
        /// relative path can exceed 260 characters.  MSBuild should solve this scenario by doing 
        /// smarter path manipulation.
        /// </summary>
        [Test]
        public void ProjectToProjectReferenceWithLongRelativePath()
        {
            ObjectModelHelpers.DeleteTempProjectDirectory();

            string tempProjectRoot = ObjectModelHelpers.TempProjectDir;

            // Set deepRelativePath = abc\abc\abc\ ... \abc\abc\abc\

            // minus 55 to leave room for ConsoleApp\obj\debug\ResolveAssemblyReference.cache
            // div 4 because that's how much each subdir costs.
            int MAX_PATH = 260;
            int numberOfSubDirectoriesToCreate = (MAX_PATH - tempProjectRoot.Length - 55) / 4;  
            StringBuilder deepRelativePath = new StringBuilder();
            for (int i = 0 ; i < numberOfSubDirectoriesToCreate ; i++)
            {
                deepRelativePath.Append(@"abc\");
            }

            // Set relativePathToConsoleAppDir = abc\abc\abc\ ... \abc\abc\abc\ConsoleApp\
            string relativePathToConsoleAppDir = deepRelativePath.ToString() + @"ConsoleApp\";

            // Set relativePathToClassLibDir = abc\abc\abc\ ... \abc\abc\abc\ClassLib\
            string relativePathToClassLibDir = deepRelativePath.ToString() + @"ClassLib\";

            // ====================================
            // ConsoleApp\ConsoleApp.csproj
            // ====================================
            ObjectModelHelpers.CreateFileInTempProjectDirectory(relativePathToConsoleAppDir + "ConsoleApp.csproj", @"
                <Project DefaultTargets=`Build` ToolsVersion=`4.0` xmlns=`msbuildnamespace`>
                    <PropertyGroup>
                        <CleanFile>CleanFile.txt</CleanFile>
                        <Configuration Condition=` '$(Configuration)' == '' `>Debug</Configuration>
                        <Platform Condition=` '$(Platform)' == '' `>AnyCPU</Platform>
                        <OutputType>Exe</OutputType>
                        <RootNamespace>ConsoleApp</RootNamespace>
                        <AssemblyName>ConsoleApp</AssemblyName>
                    </PropertyGroup>
                    <PropertyGroup Condition=` '$(Configuration)|$(Platform)' == 'Debug|AnyCPU' `>
                        <DebugSymbols>true</DebugSymbols>
                        <DebugType>full</DebugType>
                        <Optimize>false</Optimize>
                        <OutputPath>bin\Debug\</OutputPath>
                        <DefineConstants>DEBUG;TRACE</DefineConstants>
                        <ErrorReport>prompt</ErrorReport>
                        <WarningLevel>4</WarningLevel>
                    </PropertyGroup>
                    <PropertyGroup Condition=` '$(Configuration)|$(Platform)' == 'Release|AnyCPU' `>
                        <DebugType>pdbonly</DebugType>
                        <Optimize>true</Optimize>
                        <OutputPath>bin\Release\</OutputPath>
                        <DefineConstants>TRACE</DefineConstants>
                        <ErrorReport>prompt</ErrorReport>
                        <WarningLevel>4</WarningLevel>
                    </PropertyGroup>
                    <ItemGroup>
                        <Reference Include=`System` />
                        <Reference Include=`System.Data` />
                        <Reference Include=`System.Xml` />
                    </ItemGroup>
                    <ItemGroup>
                        <Compile Include=`Program.cs` />
                    </ItemGroup>
                    <ItemGroup>
                        <ProjectReference Include=`..\..\..\..\..\..\..\abc\abc\abc\abc\abc\abc\ClassLib\ClassLib.csproj` />
                    </ItemGroup>
                    <Import Project=`$(MSBuildBinPath)\Microsoft.CSharp.targets` />
                </Project>
                ");

            // ====================================
            // ConsoleApp\Program.cs
            // ====================================
            ObjectModelHelpers.CreateFileInTempProjectDirectory(relativePathToConsoleAppDir + "Program.cs", @"
                namespace ConsoleApplication79
                {
	                class Program
	                {
		                static void Main(string[] args)
		                {
			                ClassLibrary1.LongPathBug foo = new ClassLibrary1.LongPathBug();
		                }
	                }
                }
                ");

            // ====================================
            // ClassLib\ClassLib.csproj
            // ====================================
            ObjectModelHelpers.CreateFileInTempProjectDirectory(relativePathToClassLibDir + "ClassLib.csproj", @"
                <Project DefaultTargets=`Build` ToolsVersion=`4.0` xmlns=`msbuildnamespace`>
                    <PropertyGroup>
                        <CleanFile>CleanFile.txt</CleanFile>
                        <Configuration Condition=` '$(Configuration)' == '' `>Debug</Configuration>
                        <Platform Condition=` '$(Platform)' == '' `>AnyCPU</Platform>
                        <OutputType>Library</OutputType>
                        <AppDesignerFolder>Properties</AppDesignerFolder>
                        <RootNamespace>ClassLib</RootNamespace>
                        <AssemblyName>ClassLib</AssemblyName>
                    </PropertyGroup>
                    <PropertyGroup Condition=` '$(Configuration)|$(Platform)' == 'Debug|AnyCPU' `>
                        <DebugSymbols>true</DebugSymbols>
                        <DebugType>full</DebugType>
                        <Optimize>false</Optimize>
                        <OutputPath>bin\Debug\</OutputPath>
                        <DefineConstants>DEBUG;TRACE</DefineConstants>
                        <ErrorReport>prompt</ErrorReport>
                        <WarningLevel>4</WarningLevel>
                    </PropertyGroup>
                    <PropertyGroup Condition=` '$(Configuration)|$(Platform)' == 'Release|AnyCPU' `>
                        <DebugType>pdbonly</DebugType>
                        <Optimize>true</Optimize>
                        <OutputPath>bin\Release\</OutputPath>
                        <DefineConstants>TRACE</DefineConstants>
                        <ErrorReport>prompt</ErrorReport>
                        <WarningLevel>4</WarningLevel>
                    </PropertyGroup>
                    <ItemGroup>
                        <Reference Include=`System` />
                        <Reference Include=`System.Data` />
                        <Reference Include=`System.Xml` />
                    </ItemGroup>
                    <ItemGroup>
                        <Compile Include=`Class1.cs` />
                    </ItemGroup>
                    <Import Project=`$(MSBuildBinPath)\Microsoft.CSharp.targets` />
                    <!-- The old OM, which is what this solution is being built under, doesn't understand
                         BeforeTargets, so this test was failing, because _AssignManagedMetadata was set 
                         up as a BeforeTarget for Build.  Copied here so that build will return the correct
                         information again. -->
                    <Target Name=`BeforeBuild`>
                        <ItemGroup>
                            <BuiltTargetPath Include=`$(TargetPath)`>
                                <ManagedAssembly>$(ManagedAssembly)</ManagedAssembly>
                            </BuiltTargetPath>
                        </ItemGroup>
                    </Target>
                </Project>
                ");

            // ====================================
            // ClassLib\Class1.cs
            // ====================================
            ObjectModelHelpers.CreateFileInTempProjectDirectory(relativePathToClassLibDir + "Class1.cs", @"
                namespace ClassLibrary1
                {
	                public class LongPathBug
	                {
	                }
                }
                ");


            // Build the ConsoleApp project.
            ObjectModelHelpers.BuildTempProjectFileExpectSuccess(relativePathToConsoleAppDir + "ConsoleApp.csproj");

            ObjectModelHelpers.AssertFileExistsInTempProjectDirectory(relativePathToConsoleAppDir + @"bin\Debug\ConsoleApp.exe");
        }

        /// <summary>
        /// There is a C# project that has a P2P ref to a J# project.  The C# project supports Debug/Release|AnyCPU.
        /// The J# project supports Debug/Release|x86.  There is a solution configuration defined call Debug/Release|Mixed Platforms
        /// which contains the appropriate project configurations.
        /// </summary>
        [Test]
        //[Ignore("Need J# to be in the v3.5 folder")]
        public void SolutionConfigurationWithDifferentProjectConfigurations()
        {
            ObjectModelHelpers.DeleteTempProjectDirectory();

            // ==================================================================
            // SOLUTION1.SLN
            // ==================================================================
            ObjectModelHelpers.CreateFileInTempProjectDirectory("Solution1.sln", 
                @"Microsoft Visual Studio Solution File, Format Version 9.00
                 Visual Studio 2005
                Project(`{FAE04EC0-301F-11D3-BF4B-00C04F79EFBC}`) = `CSharpClassLib`, `CSharpClassLib\CSharpClassLib.csproj`, `{9FB32A10-FA44-4DD3-ABA8-5215CF599BD6}`
                EndProject
                Project(`{E6FDF86B-F3D1-11D4-8576-0002A516ECE8}`) = `JSharpClassLib`, `JSharpClassLib\JSharpClassLib.vjsproj`, `{DFE7D1F5-B0E8-4EB8-BC1B-0274C2747078}`
                EndProject
                Global
	                GlobalSection(SolutionConfigurationPlatforms) = preSolution
		                Debug|Any CPU = Debug|Any CPU
		                Debug|Mixed Platforms = Debug|Mixed Platforms
		                Debug|x86 = Debug|x86
		                Release|Any CPU = Release|Any CPU
		                Release|Mixed Platforms = Release|Mixed Platforms
		                Release|x86 = Release|x86
	                EndGlobalSection
	                GlobalSection(ProjectConfigurationPlatforms) = postSolution
		                {9FB32A10-FA44-4DD3-ABA8-5215CF599BD6}.Debug|Any CPU.ActiveCfg = Debug|Any CPU
		                {9FB32A10-FA44-4DD3-ABA8-5215CF599BD6}.Debug|Any CPU.Build.0 = Debug|Any CPU
		                {9FB32A10-FA44-4DD3-ABA8-5215CF599BD6}.Debug|Mixed Platforms.ActiveCfg = Debug|Any CPU
		                {9FB32A10-FA44-4DD3-ABA8-5215CF599BD6}.Debug|Mixed Platforms.Build.0 = Debug|Any CPU
		                {9FB32A10-FA44-4DD3-ABA8-5215CF599BD6}.Debug|x86.ActiveCfg = Debug|Any CPU
		                {9FB32A10-FA44-4DD3-ABA8-5215CF599BD6}.Release|Any CPU.ActiveCfg = Release|Any CPU
		                {9FB32A10-FA44-4DD3-ABA8-5215CF599BD6}.Release|Any CPU.Build.0 = Release|Any CPU
		                {9FB32A10-FA44-4DD3-ABA8-5215CF599BD6}.Release|Mixed Platforms.ActiveCfg = Release|Any CPU
		                {9FB32A10-FA44-4DD3-ABA8-5215CF599BD6}.Release|Mixed Platforms.Build.0 = Release|Any CPU
		                {9FB32A10-FA44-4DD3-ABA8-5215CF599BD6}.Release|x86.ActiveCfg = Release|Any CPU
		                {DFE7D1F5-B0E8-4EB8-BC1B-0274C2747078}.Debug|Any CPU.ActiveCfg = Debug|x86
		                {DFE7D1F5-B0E8-4EB8-BC1B-0274C2747078}.Debug|Mixed Platforms.ActiveCfg = Debug|x86
		                {DFE7D1F5-B0E8-4EB8-BC1B-0274C2747078}.Debug|Mixed Platforms.Build.0 = Debug|x86
		                {DFE7D1F5-B0E8-4EB8-BC1B-0274C2747078}.Debug|x86.ActiveCfg = Debug|x86
		                {DFE7D1F5-B0E8-4EB8-BC1B-0274C2747078}.Debug|x86.Build.0 = Debug|x86
		                {DFE7D1F5-B0E8-4EB8-BC1B-0274C2747078}.Release|Any CPU.ActiveCfg = Release|x86
		                {DFE7D1F5-B0E8-4EB8-BC1B-0274C2747078}.Release|Mixed Platforms.ActiveCfg = Release|x86
		                {DFE7D1F5-B0E8-4EB8-BC1B-0274C2747078}.Release|Mixed Platforms.Build.0 = Release|x86
		                {DFE7D1F5-B0E8-4EB8-BC1B-0274C2747078}.Release|x86.ActiveCfg = Release|x86
		                {DFE7D1F5-B0E8-4EB8-BC1B-0274C2747078}.Release|x86.Build.0 = Release|x86
	                EndGlobalSection
	                GlobalSection(SolutionProperties) = preSolution
		                HideSolutionNode = FALSE
	                EndGlobalSection
                EndGlobal
                ");

            // ==================================================================
            // CSHARPCLASSLIB.CSPROJ
            // ==================================================================
            ObjectModelHelpers.CreateFileInTempProjectDirectory(@"CSharpClassLib\CSharpClassLib.csproj", @"
                <Project DefaultTargets=`Build` ToolsVersion=`4.0` xmlns=`msbuildnamespace`>
                  <PropertyGroup>
                    <Configuration Condition=` '$(Configuration)' == '' `>Debug</Configuration>
                    <Platform Condition=` '$(Platform)' == '' `>AnyCPU</Platform>
                    <ProductVersion>8.0.50627</ProductVersion>
                    <SchemaVersion>2.0</SchemaVersion>
                    <ProjectGuid>{9FB32A10-FA44-4DD3-ABA8-5215CF599BD6}</ProjectGuid>
                    <OutputType>Library</OutputType>
                    <AppDesignerFolder>Properties</AppDesignerFolder>
                    <RootNamespace>CSharpClassLib</RootNamespace>
                    <AssemblyName>CSharpClassLib</AssemblyName>
                  </PropertyGroup>
                  <PropertyGroup Condition=` '$(Configuration)|$(Platform)' == 'Debug|AnyCPU' `>
                    <DebugSymbols>true</DebugSymbols>
                    <DebugType>full</DebugType>
                    <Optimize>false</Optimize>
                    <OutputPath>bin\Debug\</OutputPath>
                    <DefineConstants>DEBUG;TRACE</DefineConstants>
                    <ErrorReport>prompt</ErrorReport>
                    <WarningLevel>4</WarningLevel>
                  </PropertyGroup>
                  <PropertyGroup Condition=` '$(Configuration)|$(Platform)' == 'Release|AnyCPU' `>
                    <DebugType>pdbonly</DebugType>
                    <Optimize>true</Optimize>
                    <OutputPath>bin\Release\</OutputPath>
                    <DefineConstants>TRACE</DefineConstants>
                    <ErrorReport>prompt</ErrorReport>
                    <WarningLevel>4</WarningLevel>
                  </PropertyGroup>
                  <ItemGroup>
                    <Reference Include=`System` />
                    <Reference Include=`System.Data` />
                    <Reference Include=`System.Xml` />
                  </ItemGroup>
                  <ItemGroup>
                    <Compile Include=`Class1.cs` />
                  </ItemGroup>
                  <ItemGroup>
                    <ProjectReference Include=`..\JSharpClassLib\JSharpClassLib.vjsproj`>
                      <Project>{DFE7D1F5-B0E8-4EB8-BC1B-0274C2747078}</Project>
                      <Name>JSharpClassLib</Name>
                    </ProjectReference>
                  </ItemGroup>
                  <ItemGroup>
                    <Folder Include=`Properties\` />
                  </ItemGroup>
                  <Import Project=`$(MSBuildBinPath)\Microsoft.CSharp.targets` />
                  <!-- To modify your build process, add your task inside one of the targets below and uncomment it. 
                       Other similar extension points exist, see Microsoft.Common.targets.
                  <Target Name=`BeforeBuild`>
                  </Target>
                  <Target Name=`AfterBuild`>
                  </Target>
                  -->
                </Project>
                ");

            // ==================================================================
            // CLASS1.CS
            // ==================================================================
            ObjectModelHelpers.CreateFileInTempProjectDirectory(@"CSharpClassLib\Class1.cs", @"
                using System;
                using System.Collections.Generic;
                using System.Text;

                namespace CSharpClassLib
                {
	                public class Class1
	                {
		                JSharpClassLib.Class1 myjsharpclass = new JSharpClassLib.Class1();
	                }
                }
                ");

            // ==================================================================
            // JSHARPCLASSLIB.VJSPROJ
            // ==================================================================
            ObjectModelHelpers.CreateFileInTempProjectDirectory(@"JSharpClassLib\JSharpClassLib.vjsproj", @"
                <Project DefaultTargets=`Build` ToolsVersion=`4.0` xmlns=`msbuildnamespace`>
                  <PropertyGroup>
                    <Configuration Condition=` '$(Configuration)' == '' `>Debug</Configuration>
                    <Platform Condition=` '$(Platform)' == '' `>x86</Platform>
                    <ProductVersion>8.0.50627</ProductVersion>
                    <SchemaVersion>2.0</SchemaVersion>
                    <ProjectGuid>{DFE7D1F5-B0E8-4EB8-BC1B-0274C2747078}</ProjectGuid>
                    <OutputType>Library</OutputType>
                    <RootNamespace>JSharpClassLib</RootNamespace>
                    <AssemblyName>JSharpClassLib</AssemblyName>
                    <WarningLevel>4</WarningLevel>
                  </PropertyGroup>
                  <PropertyGroup Condition=` '$(Configuration)|$(Platform)' == 'Debug|x86' `>
                    <DebugSymbols>true</DebugSymbols>
                    <DebugType>full</DebugType>
                    <Optimize>false</Optimize>
                    <OutputPath>bin\Debug\</OutputPath>
                    <DefineConstants>DEBUG;TRACE</DefineConstants>
                  </PropertyGroup>
                  <PropertyGroup Condition=` '$(Configuration)|$(Platform)' == 'Release|x86' `>
                    <DebugType>pdbonly</DebugType>
                    <Optimize>true</Optimize>
                    <OutputPath>bin\Release\</OutputPath>
                    <DefineConstants>TRACE</DefineConstants>
                  </PropertyGroup>
                  <ItemGroup>
                    <Reference Include=`System` />
                    <Reference Include=`System.Data` />
                    <Reference Include=`System.Xml` />
                  </ItemGroup>
                  <ItemGroup>
                    <Compile Include=`Class1.jsl` />
                  </ItemGroup>
                  <ItemGroup>
                    <Folder Include=`Properties\` />
                  </ItemGroup>
                  <Import Project=`$(MSBuildBinPath)\Microsoft.VisualJSharp.targets` />
                  <!-- To modify your build process, add your task inside one of the targets below and uncomment it. 
                       Other similar extension points exist, see Microsoft.Common.targets.
                  <Target Name=`BeforeBuild`>
                  </Target>
                  <Target Name=`AfterBuild`>
                  </Target>
                  -->
                </Project>
                ");

            // ==================================================================
            // CLASS1.JSL
            // ==================================================================
            ObjectModelHelpers.CreateFileInTempProjectDirectory(@"JSharpClassLib\Class1.jsl", @"
                package JSharpClassLib;


                /**
                 * Summary description for Class1
                 */
                public class Class1
                {
	                public Class1()
	                {
		                //
		                // TO DO: Add constructor logic here
		                //
	                }
                }
                ");

            // Build the .SLN
            ObjectModelHelpers.BuildTempProjectFileExpectSuccess("Solution1.sln");

            ObjectModelHelpers.AssertFileExistsInTempProjectDirectory(@"CSharpClassLib\bin\debug\CSharpClassLib.dll");
        }

        /// <summary>
        /// Tests that the .pdb file is not copied to the output directory when the
        /// SkipCopyingSymbolsToOutputDirectory property is set.
        /// </summary>
        [Test]
        public void SkipCopyingPdbFile()
        {
            // create a temp project
            Helper.CreateTempCSharpProjectWithClassLibrary();

            // build it and expect the .pdb to be in the output directory
            ObjectModelHelpers.BuildTempProjectFileWithTargetsExpectSuccess(@"ConsoleApplication\ConsoleApplication.csproj", null, null);
            ObjectModelHelpers.AssertFileExistsInTempProjectDirectory(@"ConsoleApplication\bin\Debug\ConsoleApplication.pdb");

            // set the SkipCopyingSymbolsToOutputDirectory property
            Dictionary<string, string> additionalProperties = new Dictionary<string, string> ();
            additionalProperties["SkipCopyingSymbolsToOutputDirectory"] = "true";

            // build the project again and expect the .pdb to have been removed from the output directory
            ObjectModelHelpers.BuildTempProjectFileWithTargetsExpectSuccess(@"ConsoleApplication\ConsoleApplication.csproj", null, additionalProperties);
            ObjectModelHelpers.AssertFileDoesNotExistInTempProjectDirectory(@"ConsoleApplication\bin\Debug\ConsoleApplication.pdb");

            // set the SkipCopyingSymbolsToOutputDirectory property explicitly to "false"
            additionalProperties["SkipCopyingSymbolsToOutputDirectory"]= "false";

            // build the project again and expect the .pdb to be back in the output directory
            ObjectModelHelpers.BuildTempProjectFileWithTargetsExpectSuccess(@"ConsoleApplication\ConsoleApplication.csproj", null, null);
            ObjectModelHelpers.AssertFileExistsInTempProjectDirectory(@"ConsoleApplication\bin\Debug\ConsoleApplication.pdb");
        }

        /// <summary>
        /// Tests that the .pdb file is not produced if /p:debugtype=none is set externally
        /// </summary>
        [Test]
        public void SkipProducingPdbCsharp()
        {
            // create a temp project
            Helper.CreateTempCSharpProjectWithClassLibrary();

            // build it and expect the .pdb to be in the output directory: verify /debug+ /debug:full is default for debug config
            MockLogger l = ObjectModelHelpers.BuildTempProjectFileWithTargetsExpectSuccess(@"ConsoleApplication\ConsoleApplication.csproj", null, null);
            l.AssertLogContains("/debug+");
            l.AssertLogContains("/debug:full");
            ObjectModelHelpers.AssertFileExistsInTempProjectDirectory(@"ConsoleApplication\bin\Debug\ConsoleApplication.pdb");

            // verify /debug:pdbonly is default for release config
            Dictionary<string, string> additionalProperties = new Dictionary<string, string> ();
            additionalProperties.SetProperty("Configuration", "release");
            l.ClearLog();
            l = ObjectModelHelpers.BuildTempProjectFileWithTargetsExpectSuccess(@"ConsoleApplication\ConsoleApplication.csproj", null, additionalProperties, true);
            l.AssertLogDoesntContain("/debug+");
            l.AssertLogContains("/debug:pdbonly");
            ObjectModelHelpers.AssertFileExistsInTempProjectDirectory(@"ConsoleApplication\bin\release\ConsoleApplication.pdb");

            // set the DebugSymbols=false property
            additionalProperties = new Dictionary<string, string> ();
            additionalProperties.SetProperty("DebugType", "none");

            // build the project again and expect the .pdb to have been removed from the output directory
            l = ObjectModelHelpers.BuildTempProjectFileWithTargetsExpectSuccess(@"ConsoleApplication\ConsoleApplication.csproj", null, additionalProperties, true);
            l.AssertLogDoesntContain("/debug+");
            l.AssertLogContains("/debug-");
            l.AssertLogDoesntContain("/debug:full");
            ObjectModelHelpers.AssertFileDoesNotExistInTempProjectDirectory(@"ConsoleApplication\bin\Debug\ConsoleApplication.pdb");

            // debug config again; set the DebugType property explicitly to "full"
            additionalProperties = new Dictionary<string, string>();
            additionalProperties["DebugType"] ="full";

            // build the project again and expect the .pdb to be back in the output directory
            l.ClearLog();
            l = ObjectModelHelpers.BuildTempProjectFileWithTargetsExpectSuccess(@"ConsoleApplication\ConsoleApplication.csproj", null, additionalProperties, true);
            l.AssertLogContains("/debug+");
            l.AssertLogContains("/debug:full");
            ObjectModelHelpers.AssertFileExistsInTempProjectDirectory(@"ConsoleApplication\bin\Debug\ConsoleApplication.pdb");

            // try release configuration with DebugSymbols set to true, as well
            additionalProperties = new Dictionary<string, string>();
            additionalProperties["Configuration"] = "release";
            additionalProperties["DebugSymbols"] = "true";
            l.ClearLog();
            l = ObjectModelHelpers.BuildTempProjectFileWithTargetsExpectSuccess(@"ConsoleApplication\ConsoleApplication.csproj", null, additionalProperties, true);
            l.AssertLogContains("/debug+");
            l.AssertLogContains("/debug:pdbonly");
            ObjectModelHelpers.AssertFileExistsInTempProjectDirectory(@"ConsoleApplication\bin\release\ConsoleApplication.pdb");        
        }

        /// <summary>
        /// Tests that the .pdb file is not produced if /p:debugsymbols=false is set externally
        /// </summary>
        [Test]
        public void SkipProducingPdbVB()
        {
            // create a temp project
            Helper.CreateTempVBProject();

            // build it and expect the .pdb to be in the output directory
            MockLogger l = ObjectModelHelpers.BuildTempProjectFileWithTargetsExpectSuccess(@"ConsoleApplication\ConsoleApplication.vbproj", null, null, true);
            l.AssertLogContains("/debug+");
            l.AssertLogContains("/debug:full");
            ObjectModelHelpers.AssertFileExistsInTempProjectDirectory(@"ConsoleApplication\bin\Debug\ConsoleApplication.pdb");

            //// set the DebugType=none property
            Dictionary<string, string> additionalProperties = new Dictionary<string, string> ();
            additionalProperties.SetProperty("DebugType", "none");

            // build the project again and expect the .pdb to have been removed from the output directory
            l.ClearLog();
            l = ObjectModelHelpers.BuildTempProjectFileWithTargetsExpectSuccess(@"ConsoleApplication\ConsoleApplication.vbproj", null, additionalProperties, true);
            l.AssertLogDoesntContain("/debug+");
            l.AssertLogContains("/debug-");
            l.AssertLogDoesntContain("/debug:full");
            ObjectModelHelpers.AssertFileDoesNotExistInTempProjectDirectory(@"ConsoleApplication\bin\Debug\ConsoleApplication.pdb");

            // set the DebugType property explicitly to "full"
            additionalProperties.SetProperty("DebugType", "full");

            // build the project again and expect the .pdb to be back in the output directory
            l.ClearLog();
            l = ObjectModelHelpers.BuildTempProjectFileWithTargetsExpectSuccess(@"ConsoleApplication\ConsoleApplication.vbproj", null, null, true);
            l.AssertLogContains("/debug+");
            l.AssertLogContains("/debug:full");
            ObjectModelHelpers.AssertFileExistsInTempProjectDirectory(@"ConsoleApplication\bin\Debug\ConsoleApplication.pdb");
        }
    }

    /// <summary>
    /// Helper methods for unit-tests in this file.
    /// </summary>
    internal static class Helper
    {
        /// <summary>
        /// Creates a temporary project on disk for doing unit-tests on.
        /// </summary>
        internal static void CreateTempCSharpProjectWithClassLibrary()
        {
            ObjectModelHelpers.DeleteTempProjectDirectory();

            ObjectModelHelpers.CreateFileInTempProjectDirectory(@"ConsoleApplication\ConsoleApplication.csproj", @"
                <Project DefaultTargets=`Build` ToolsVersion=`4.0` xmlns=`msbuildnamespace`>
                  <PropertyGroup>
                    <Configuration Condition=` '$(Configuration)' == '' `>Debug</Configuration>
                    <Platform Condition=` '$(Platform)' == '' `>AnyCPU</Platform>
                    <ProductVersion>8.0.50727</ProductVersion>
                    <SchemaVersion>2.0</SchemaVersion>
                    <ProjectGuid>{34D5E50A-464A-4098-9DB6-679D5310E7EB}</ProjectGuid>
                    <OutputType>Exe</OutputType>
                    <AppDesignerFolder>Properties</AppDesignerFolder>
                    <RootNamespace>ConsoleApplication</RootNamespace>
                    <AssemblyName>ConsoleApplication</AssemblyName>
                  </PropertyGroup>
                  <PropertyGroup Condition=` '$(Configuration)|$(Platform)' == 'Debug|AnyCPU' `>
                    <DebugSymbols>true</DebugSymbols>
                    <DebugType>full</DebugType>
                    <Optimize>false</Optimize>
                    <OutputPath>bin\Debug\</OutputPath>
                    <DefineConstants>DEBUG;TRACE</DefineConstants>
                    <ErrorReport>prompt</ErrorReport>
                    <WarningLevel>4</WarningLevel>
                  </PropertyGroup>
                  <PropertyGroup Condition=` '$(Configuration)|$(Platform)' == 'Release|AnyCPU' `>
                    <DebugType>pdbonly</DebugType>
                    <Optimize>true</Optimize>
                    <OutputPath>bin\Release\</OutputPath>
                    <DefineConstants>TRACE</DefineConstants>
                    <ErrorReport>prompt</ErrorReport>
                    <WarningLevel>4</WarningLevel>
                  </PropertyGroup>
                  <ItemGroup>
                    <Reference Include=`System` />
                    <Reference Include=`System.Data` />
                    <Reference Include=`System.Xml` />
                  </ItemGroup>
                  <ItemGroup>
                    <Compile Include=`Program.cs` />
                  </ItemGroup>
                  <ItemGroup>
                    <ProjectReference Include=`..\ClassLibrary\ClassLibrary.csproj`>
                      <Project>{50E656DA-C81B-43D5-B2ED-8B5DCB2398EB}</Project>
                      <Name>ClassLibrary1</Name>
                    </ProjectReference>
                  </ItemGroup>
                  <ItemGroup>
                    <Folder Include=`Properties\` />
                  </ItemGroup>
                  <Import Project=`$(MSBuildBinPath)\Microsoft.CSharp.targets` />
                </Project>
                ");

            ObjectModelHelpers.CreateFileInTempProjectDirectory(@"ConsoleApplication\Program.cs", @"
                using System;
                using System.Collections.Generic;
                using System.Text;

                namespace ConsoleApplication1
                {
                    class Program
                    {
                        static void Main(string[] args)
                        {
                        }
                    }
                }
                ");

            ObjectModelHelpers.CreateFileInTempProjectDirectory(@"ClassLibrary\ClassLibrary.csproj", @"
                <Project DefaultTargets=`Build` ToolsVersion=`4.0` xmlns=`msbuildnamespace`>
                  <PropertyGroup>
                    <Configuration Condition=` '$(Configuration)' == '' `>Debug</Configuration>
                    <Platform Condition=` '$(Platform)' == '' `>AnyCPU</Platform>
                    <ProductVersion>8.0.50727</ProductVersion>
                    <SchemaVersion>2.0</SchemaVersion>
                    <ProjectGuid>{50E656DA-C81B-43D5-B2ED-8B5DCB2398EB}</ProjectGuid>
                    <OutputType>Library</OutputType>
                    <AppDesignerFolder>Properties</AppDesignerFolder>
                    <RootNamespace>ClassLibrary</RootNamespace>
                    <AssemblyName>ClassLibrary</AssemblyName>
                  </PropertyGroup>
                  <PropertyGroup Condition=` '$(Configuration)|$(Platform)' == 'Debug|AnyCPU' `>
                    <DebugSymbols>true</DebugSymbols>
                    <DebugType>full</DebugType>
                    <Optimize>false</Optimize>
                    <OutputPath>bin\Debug\</OutputPath>
                    <DefineConstants>DEBUG;TRACE</DefineConstants>
                    <ErrorReport>prompt</ErrorReport>
                    <WarningLevel>4</WarningLevel>
                  </PropertyGroup>
                  <PropertyGroup Condition=` '$(Configuration)|$(Platform)' == 'Release|AnyCPU' `>
                    <DebugType>pdbonly</DebugType>
                    <Optimize>true</Optimize>
                    <OutputPath>bin\Release\</OutputPath>
                    <DefineConstants>TRACE</DefineConstants>
                    <ErrorReport>prompt</ErrorReport>
                    <WarningLevel>4</WarningLevel>
                  </PropertyGroup>
                  <ItemGroup>
                    <Reference Include=`System` />
                    <Reference Include=`System.Data` />
                    <Reference Include=`System.Xml` />
                  </ItemGroup>
                  <ItemGroup>
                    <Compile Include=`Class.cs` />
                  </ItemGroup>
                  <ItemGroup>
                    <Folder Include=`Properties\` />
                  </ItemGroup>
                  <Import Project=`$(MSBuildBinPath)\Microsoft.CSharp.targets` />
                </Project>
                ");

            ObjectModelHelpers.CreateFileInTempProjectDirectory(@"ClassLibrary\Class.cs", @"
                using System;
                using System.Collections.Generic;
                using System.Text;

                namespace ClassLibrary1
                {
                    public class Class1
                    {
                    }
                }
                ");
        }

        /// <summary>
        /// Creates a temporary project on disk for doing unit-tests on.
        /// </summary>
        internal static void CreateTempVBProject()
        {
            ObjectModelHelpers.DeleteTempProjectDirectory();

            ObjectModelHelpers.CreateFileInTempProjectDirectory(@"ConsoleApplication\ConsoleApplication.vbproj", @"
                <Project DefaultTargets=`Build` ToolsVersion=`4.0` xmlns=`msbuildnamespace`>
                  <PropertyGroup>
                    <Configuration Condition="" '$(Configuration)' == '' "">Debug</Configuration>
                    <Platform Condition="" '$(Platform)' == '' "">AnyCPU</Platform>
                    <ProductVersion>8.0.60512</ProductVersion>
                    <SchemaVersion>2.0</SchemaVersion>
                    <ProjectGuid>{32D53832-D685-4FF7-B093-8ADCE0CA9F20}</ProjectGuid>
                    <OutputType>Exe</OutputType>
                    <StartupObject>VBconsoleapp.Module1</StartupObject>
                    <RootNamespace>VBconsoleapp</RootNamespace>
                    <AssemblyName>ConsoleApplication</AssemblyName>
                    <FileAlignment>512</FileAlignment>
                    <MyType>Console</MyType>
                  </PropertyGroup>
                  <PropertyGroup Condition="" '$(Configuration)|$(Platform)' == 'Debug|AnyCPU' "">
                    <DebugSymbols>true</DebugSymbols>
                    <DebugType>full</DebugType>
                    <DefineDebug>true</DefineDebug>
                    <DefineTrace>true</DefineTrace>
                    <OutputPath>bin\Debug\</OutputPath>
                    <DocumentationFile>VBconsoleapp.xml</DocumentationFile>
                    <NoWarn>42016,41999,42017,42018,42019,42032,42036,42020,42021,42022</NoWarn>
                  </PropertyGroup>
                  <PropertyGroup Condition="" '$(Configuration)|$(Platform)' == 'Release|AnyCPU' "">
                    <DebugType>pdbonly</DebugType>
                    <DefineDebug>false</DefineDebug>
                    <DefineTrace>true</DefineTrace>
                    <Optimize>true</Optimize>
                    <OutputPath>bin\Release\</OutputPath>
                    <DocumentationFile>VBconsoleapp.xml</DocumentationFile>
                    <NoWarn>42016,41999,42017,42018,42019,42032,42036,42020,42021,42022</NoWarn>
                  </PropertyGroup>
                  <ItemGroup>
                    <Reference Include=""System"" />
                    <Reference Include=""System.Data"" />
                    <Reference Include=""System.Deployment"" />
                    <Reference Include=""System.Drawing"" />
                    <Reference Include=""System.Windows.Forms"" />
                    <Reference Include=""System.Xml"" />
                    <Reference Include=""System.Core"">
                      <RequiredTargetFramework>3.5</RequiredTargetFramework>
                    </Reference>
                    <Reference Include=""System.Xml.Linq"">
                      <RequiredTargetFramework>3.5</RequiredTargetFramework>
                    </Reference>
                    <Reference Include=""System.Data.DataSetExtensions"">
                      <RequiredTargetFramework>3.5</RequiredTargetFramework>
                    </Reference>
                  </ItemGroup>
                  <ItemGroup>
                    <Import Include=""Microsoft.VisualBasic"" />
                    <Import Include=""System"" />
                    <Import Include=""System.Collections"" />
                    <Import Include=""System.Collections.Generic"" />
                    <Import Include=""System.Data"" />
                    <Import Include=""System.Drawing"" />
                    <Import Include=""System.Diagnostics"" />
                    <Import Include=""System.Windows.Forms"" />
                    <Import Include=""System.Linq"" />
                    <Import Include=""System.Xml.Linq"" />
                  </ItemGroup>
                  <ItemGroup>
                    <Compile Include=""Module1.vb"" />
                  </ItemGroup>
                  <Import Project=""$(MSBuildBinPath)\Microsoft.VisualBasic.targets"" />
                  <!-- To modify your build process, add your task inside one of the targets below and uncomment it. 
                       Other similar extension points exist, see Microsoft.Common.targets.
                  <Target Name=""BeforeBuild"">
                  </Target>
                  <Target Name=""AfterBuild"">
                  </Target>
                  -->
            </Project>");

            ObjectModelHelpers.CreateFileInTempProjectDirectory(@"ConsoleApplication\Module1.vb", @"
                Module Module1

                    Sub Main()

                    End Sub

                End Module
                ");
        }
#endif    
    }
}<|MERGE_RESOLUTION|>--- conflicted
+++ resolved
@@ -1,4 +1,4 @@
-﻿// Copyright (c) Microsoft. All rights reserved.
+// Copyright (c) Microsoft. All rights reserved.
 // Licensed under the MIT license. See LICENSE file in the project root for full license information.
 //-----------------------------------------------------------------------
 // </copyright>
@@ -8,37 +8,21 @@
 using System;
 using System.IO;
 
-<<<<<<< HEAD
-using Microsoft.Build.Evaluation;
-using Microsoft.Build.Shared;
-
-using NUnit.Framework;
-
-=======
 using Microsoft.Build.Shared;
 using Microsoft.Build.Evaluation;
 using Xunit;
->>>>>>> 3f8a403e
 
 namespace Microsoft.Build.UnitTests
 {
     /// <summary>
     /// Tests from Orcas
     /// </summary>
-<<<<<<< HEAD
-    [TestFixture]
-=======
->>>>>>> 3f8a403e
     sealed public class TargetsFile_Test
     {
         /// <summary>
         /// Check that the ARM flag is passed to the compiler when targeting ARM.
         /// </summary>
-<<<<<<< HEAD
-        [Test]
-=======
         [Fact]
->>>>>>> 3f8a403e
         public void TargetARM()
         {
             string file = null;
@@ -90,11 +74,7 @@
         /// Check that with an empty platformtarget (equivalent to anycpu), library type assemblies do not 
         /// get forced to anycpu32bitpreferred by default. 
         /// </summary>
-<<<<<<< HEAD
-        [Test]
-=======
         [Fact]
->>>>>>> 3f8a403e
         public void AnyCPULibraryProjectIsNot32BitPreferred()
         {
             string file = null;
@@ -144,11 +124,7 @@
         /// Check that with an explicit platform of anycpu, library type assemblies do not 
         /// get forced to anycpu32bitpreferred by default. 
         /// </summary>
-<<<<<<< HEAD
-        [Test]
-=======
         [Fact]
->>>>>>> 3f8a403e
         public void ExplicitAnyCPULibraryProjectIsNot32BitPreferred()
         {
             string file = null;
@@ -199,11 +175,7 @@
         /// Check that with an empty platformtarget (equivalent to anycpu), winmdobj type assemblies do not 
         /// get forced to anycpu32bitpreferred by default. 
         /// </summary>
-<<<<<<< HEAD
-        [Test]
-=======
         [Fact]
->>>>>>> 3f8a403e
         public void AnyCPUWinMDObjProjectIsNot32BitPreferred()
         {
             string file = null;
@@ -259,11 +231,7 @@
         /// Check that with an explicit platformtarget of anycpu, winmdobj type assemblies do not 
         /// get forced to anycpu32bitpreferred by default. 
         /// </summary>
-<<<<<<< HEAD
-        [Test]
-=======
         [Fact]
->>>>>>> 3f8a403e
         public void ExplicitAnyCPUWinMDObjProjectIsNot32BitPreferred()
         {
             string file = null;
@@ -320,11 +288,7 @@
         /// Check that with an empty platformtarget (equivalent to anycpu), exe type assemblies 
         /// get forced to anycpu32bitpreferred by default. 
         /// </summary>
-<<<<<<< HEAD
-        [Test]
-=======
         [Fact]
->>>>>>> 3f8a403e
         public void AnyCPUExeProjectIs32BitPreferred()
         {
             string file = null;
@@ -374,11 +338,7 @@
         /// Check that with an explicit platformtarget of anycpu, exe type assemblies 
         /// get forced to anycpu32bitpreferred by default. 
         /// </summary>
-<<<<<<< HEAD
-        [Test]
-=======
         [Fact]
->>>>>>> 3f8a403e
         public void ExplicitAnyCPUExeProjectIs32BitPreferred()
         {
             string file = null;
@@ -429,11 +389,7 @@
         /// Check that with an empty platformtarget (equivalent to anycpu), exe type assemblies 
         /// that are targeting .NET 4.0 do not get forced to anycpu32bitpreferred by default. 
         /// </summary>
-<<<<<<< HEAD
-        [Test]
-=======
         [Fact]
->>>>>>> 3f8a403e
         public void AnyCPU40ExeProjectIsNot32BitPreferred()
         {
             string file = null;
@@ -483,11 +439,7 @@
         /// Check that with an explicit platformtarget of anycpu, exe type assemblies that are 
         /// targeting .NET 4.0 do not get forced to anycpu32bitpreferred by default. 
         /// </summary>
-<<<<<<< HEAD
-        [Test]
-=======
         [Fact]
->>>>>>> 3f8a403e
         public void ExplicitAnyCPU40ExeProjectIsNot32BitPreferred()
         {
             string file = null;
@@ -538,11 +490,7 @@
         /// Check that with an empty platformtarget (equivalent to anycpu), appcontainerexe type assemblies 
         /// get forced to anycpu32bitpreferred by default. 
         /// </summary>
-<<<<<<< HEAD
-        [Test]
-=======
         [Fact]
->>>>>>> 3f8a403e
         public void AnyCPUAppContainerExeProjectIs32BitPreferred()
         {
             string file = null;
@@ -598,11 +546,7 @@
         /// Check that with an explicit platformtarget of anycpu, appcontainerexe type assemblies 
         /// get forced to anycpu32bitpreferred by default. 
         /// </summary>
-<<<<<<< HEAD
-        [Test]
-=======
         [Fact]
->>>>>>> 3f8a403e
         public void ExplicitAnyCPUAppContainerExeProjectIs32BitPreferred()
         {
             string file = null;
@@ -659,11 +603,7 @@
         /// Although AnyCPU library projects should not default to AnyCPU32BitPreferred, because that platform is 
         /// not supported for library projects, if Prefer32Bit is explicitly set, we should still respect that. 
         /// </summary>
-<<<<<<< HEAD
-        [Test]
-=======
         [Fact]
->>>>>>> 3f8a403e
         public void AnyCPULibraryProjectIs32BitPreferredIfPrefer32BitSet()
         {
             string file = null;
@@ -715,11 +655,7 @@
         /// A project with no explicit OutputType will end up defaulting its OutputType to exe, 
         /// so it should also default to Prefer32Bit = true. 
         /// </summary>
-<<<<<<< HEAD
-        [Test]
-=======
         [Fact]
->>>>>>> 3f8a403e
         public void AnyCPUProjectWithNoExplicitOutputTypeIs32BitPreferred()
         {
             string file = null;
@@ -769,11 +705,7 @@
         /// A project with no explicit OutputType will end up defaulting its OutputType to exe, 
         /// so it should also default to Prefer32Bit = true. 
         /// </summary>
-<<<<<<< HEAD
-        [Test]
-=======
         [Fact]
->>>>>>> 3f8a403e
         public void AnyCPUJupiterProjectWithNoExplicitOutputTypeIs32BitPreferred()
         {
             string file = null;
@@ -825,11 +757,7 @@
         /// <summary>
         /// Validate that the GetFrameworkPaths target 
         /// </summary>
-<<<<<<< HEAD
-        [Test]
-=======
         [Fact]
->>>>>>> 3f8a403e
         public void TestGetFrameworkPaths()
         {
             MockLogger logger = new MockLogger();
@@ -864,11 +792,7 @@
         /// <summary>
         /// Validate that the GetFrameworkPaths target 
         /// </summary>
-<<<<<<< HEAD
-        [Test]
-=======
         [Fact]
->>>>>>> 3f8a403e
         public void TestTargetFrameworkPaths()
         {
             string[] targetFrameworkVersions = { "v2.0", "v3.0", "v3.5", "v4.0", "v4.5", "" };
@@ -933,11 +857,7 @@
         /// <summary>
         /// Doesn't synthesize Link metadata if the items are defined in the project  
         /// </summary>
-<<<<<<< HEAD
-        [Test]
-=======
         [Fact]
->>>>>>> 3f8a403e
         public void NoLinkMetadataSynthesisWhenDefinedInProject()
         {
             string[] files = null;
@@ -999,11 +919,7 @@
         /// <summary>
         /// Synthesizes Link metadata if the items are defined in an import and are on the whitelist
         /// </summary>
-<<<<<<< HEAD
-        [Test]
-=======
         [Fact]
->>>>>>> 3f8a403e
         public void SynthesizeLinkMetadataForItemsOnWhitelist()
         {
             string[] files = null;
@@ -1082,11 +998,7 @@
         /// <summary>
         /// Don't synthesize link metadata if the SynthesizeLinkMetadata property is false
         /// </summary>
-<<<<<<< HEAD
-        [Test]
-=======
         [Fact]
->>>>>>> 3f8a403e
         public void DontSynthesizeLinkMetadataIfPropertyNotSet()
         {
             string[] files = null;
