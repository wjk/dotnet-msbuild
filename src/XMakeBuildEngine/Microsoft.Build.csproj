--- conflicted
+++ resolved
@@ -17,15 +17,10 @@
   </PropertyGroup>
   <!-- Default configurations to help VS understand the configurations -->
   <PropertyGroup Condition=" '$(Configuration)|$(Platform)' == 'Debug|AnyCPU' ">
-<<<<<<< HEAD
-  </PropertyGroup>
-  <PropertyGroup Condition=" '$(Configuration)|$(Platform)' == 'Release|AnyCPU' ">
-=======
     <DefineConstants>$(DefineConstants);BUILD_ENGINE</DefineConstants>
   </PropertyGroup>
   <PropertyGroup Condition=" '$(Configuration)|$(Platform)' == 'Release|AnyCPU' ">
     <DefineConstants>$(DefineConstants);BUILD_ENGINE</DefineConstants>
->>>>>>> ae011d37
   </PropertyGroup>
   <PropertyGroup Condition="'$(Configuration)|$(Platform)' == 'Debug-MONO|AnyCPU'">
   </PropertyGroup>
@@ -697,13 +692,6 @@
     <Reference Include="System.Core" />
     <Reference Include="System.Xml" />
     <Reference Include="System.Configuration" />
-<<<<<<< HEAD
-  </ItemGroup>
-  <ItemGroup>
-    <!-- If TargetRetailBuildFramework is set to true, reference the public key version. Otherwise reference the project. -->
-    <Reference Condition=" '$(TargetRetailBuildFramework)' == 'true' " Include="Microsoft.Build.Framework, Version=14.0.0.0, Culture=neutral, PublicKeyToken=b03f5f7f11d50a3a, processorArchitecture=MSIL" />
-    <ProjectReference Condition=" '$(TargetRetailBuildFramework)' != 'true' " Include="..\Framework\Microsoft.Build.Framework.csproj">
-=======
     <Reference Include="System.Runtime">
       <HintPath>$(MSBuildProgramFiles32)\Reference Assemblies\Microsoft\Framework\.NETFramework\v4.5.1\Facades\System.Runtime.dll</HintPath>
     </Reference>
@@ -715,7 +703,13 @@
       <HintPath>..\..\packages\Microsoft.Tpl.Dataflow.4.5.24\lib\portable-net45+win8+wpa81\System.Threading.Tasks.Dataflow.dll</HintPath>
     </Reference>
     <ProjectReference Include="..\Framework\Microsoft.Build.Framework.csproj">
->>>>>>> ae011d37
+      <Project>{571F09DB-A81A-4444-945C-6F7B530054CD}</Project>
+      <Name>Microsoft.Build.Framework</Name>
+    </ProjectReference>
+  </ItemGroup>
+  <ItemGroup Condition="'$(NetCoreBuild)' == 'true'">
+    <Reference Include="System" />
+    <ProjectReference Include="..\Framework\Microsoft.Build.Framework.csproj">
       <Project>{571F09DB-A81A-4444-945C-6F7B530054CD}</Project>
       <Name>Microsoft.Build.Framework</Name>
     </ProjectReference>
