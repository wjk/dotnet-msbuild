<?xml version="1.0" encoding="utf-8"?>
<Project ToolsVersion="12.0" DefaultTargets="Build" xmlns="http://schemas.microsoft.com/developer/msbuild/2003">
  <!--
  <Import Project="$([MSBuild]::GetDirectoryNameOfFileAbove($(MSBuildThisFileDirectory), dir.props))\dir.props" Condition="!$(Configuration.EndsWith('MONO'))"/>
  -->
  <Import Project="..\dir.props" />
  <PropertyGroup>
    <Configuration Condition=" '$(Configuration)' == '' ">Debug</Configuration>
    <Platform Condition=" '$(Platform)' == '' ">AnyCPU</Platform>
    <ProjectGuid>{59A73FE0-D3B7-4299-9063-3A587D429AF4}</ProjectGuid>
    <OutputType>Library</OutputType>
    <AppDesignerFolder>Properties</AppDesignerFolder>
    <RootNamespace>Microsoft.Build.Tasks</RootNamespace>
    <AssemblyName>Microsoft.Build.Tasks.Core</AssemblyName>
    <AllowUnsafeBlocks>true</AllowUnsafeBlocks>
    <CopyNuGetImplementations>true</CopyNuGetImplementations>
  </PropertyGroup>
  <!-- Default configurations to help VS understand the configurations -->
  <PropertyGroup Condition=" '$(Configuration)|$(Platform)' == 'Debug|AnyCPU' " />
  <PropertyGroup Condition=" '$(Configuration)|$(Platform)' == 'Release|AnyCPU' " />
  <PropertyGroup Condition="'$(Configuration)|$(Platform)' == 'Debug|x64'" />
  <PropertyGroup Condition="'$(Configuration)|$(Platform)' == 'Release|x64'" />
  <PropertyGroup Condition="'$(Configuration)|$(Platform)' == 'Debug|x86'" />
  <PropertyGroup Condition="'$(Configuration)|$(Platform)' == 'Release|x86'" />
    <PropertyGroup Condition="'$(Configuration)|$(Platform)' == 'Debug-MONO|AnyCPU'" />
  <PropertyGroup Condition="'$(Configuration)|$(Platform)' == 'Release-MONO|AnyCPU'" />
  <ItemGroup>
    <EmbeddedResource Include="system.design\system.design.txt">
      <Type>Resx</Type>
      <WithCulture>false</WithCulture>
      <ManifestResourceName>%(Filename)</ManifestResourceName>
      <FullClassName>Microsoft.Build.Tasks.SR</FullClassName>
      <LogicalName>System.Design.resources</LogicalName>
    </EmbeddedResource>
    <!-- TextStringResource Include="system.design\System.Design.txt">
      <ResFile>System.Design</ResFile>
      <Sealed>true</Sealed>
      <Visibility>internal</Visibility>
      <GenerateResource>true</GenerateResource>
      <FullClassName>Microsoft.Build.Tasks.SR</FullClassName>
      <LogicalName>System.Design.resources</LogicalName>
      <ExcludeFromStyleCop>true</ExcludeFromStyleCop>
    </TextStringResource -->
  </ItemGroup>
  <ItemGroup>
    <Folder Include="Properties\" />
  </ItemGroup>
  <ItemGroup Condition="$(TargetFrameworkIdentifier) != '.NETFramework'">
    <Compile Condition="'$(NetCoreBuild)' == 'true'" Include="..\Shared\Compat\SerializableAttribute.cs">
      <Link>SharedUtilities\Compat\SerializableAttribute.cs</Link>
    </Compile>
  </ItemGroup>
  <ItemGroup>
    <!-- Source Files -->
<<<<<<< HEAD
    <Compile Condition="'$(NetCoreBuild)' == 'true'" Include="..\Shared\Compat\SafeHandleZeroOrMinusOneIsInvalid.cs">
      <Link>SharedUtilities\Compat\SafeHandleZeroOrMinusOneIsInvalid.cs</Link>
    </Compile>
    <Compile Include="..\Shared\EnvironmentUtilities.cs">
      <Link>EnvironmentUtilities.cs</Link>
=======
    <Compile Include="..\Shared\AssemblyFolders\AssemblyFoldersEx.cs">
      <Link>AssemblyDependency\AssemblyFoldersEx.cs</Link>
    </Compile>
    <Compile Include="..\Shared\AssemblyFolders\AssemblyFoldersFromConfig.cs">
      <Link>AssemblyDependency\AssemblyFoldersFromConfig\AssemblyFoldersFromConfig.cs</Link>
    </Compile>
    <Compile Include="..\Shared\AssemblyFolders\Serialization\AssemblyFolderCollection.cs">
      <Link>AssemblyDependency\AssemblyFoldersFromConfig\Serialization\AssemblyFolderCollection.cs</Link>
    </Compile>
    <Compile Include="..\Shared\AssemblyFolders\Serialization\AssemblyFolderItem.cs">
      <Link>AssemblyDependency\AssemblyFoldersFromConfig\Serialization\AssemblyFolderItem.cs</Link>
>>>>>>> 7f76ff27
    </Compile>
    <Compile Include="..\Shared\BuildEnvironmentHelper.cs">
      <Link>BuildEnvironmentHelper.cs</Link>
    </Compile>
    <Compile Include="..\Shared\FxCopExclusions\Microsoft.Build.Shared.Suppressions.cs">
      <ExcludeFromStyleCop>true</ExcludeFromStyleCop>
    </Compile>
    <Compile Include="..\Shared\AssemblyNameComparer.cs">
      <Link>AssemblyNameComparer.cs</Link>
    </Compile>
    <Compile Include="..\Shared\AssemblyNameReverseVersionComparer.cs">
      <Link>AssemblyDependency\AssemblyNameReverseVersionComparer.cs</Link>
    </Compile>
    <Compile Include="..\Shared\CanonicalError.cs">
      <Link>CanonicalError.cs</Link>
      <ExcludeFromStyleCop>True</ExcludeFromStyleCop>
    </Compile>
    <Compile Include="..\Shared\Constants.cs">
      <Link>Constants.cs</Link>
      <ExcludeFromStyleCop>True</ExcludeFromStyleCop>
    </Compile>
    <Compile Include="ConvertToAbsolutePath.cs">
      <ExcludeFromStyleCop>true</ExcludeFromStyleCop>
    </Compile>
    <Compile Include="..\Shared\CopyOnWriteDictionary.cs" />
    <Compile Include="..\Shared\ExtensionFoldersRegistryKey.cs">
      <Link>ExtensionFoldersRegistryKey.cs</Link>
    </Compile>
    <Compile Include="..\Shared\FileDelegates.cs">
      <Link>FileDelegates.cs</Link>
      <ExcludeFromStyleCop>true</ExcludeFromStyleCop>
    </Compile>
    <Compile Include="..\Shared\HybridDictionary.cs">
      <Link>HybridDictionary.cs</Link>
    </Compile>
    <Compile Include="..\Shared\NativeMethodsShared.cs">
      <ExcludeFromStyleCop>true</ExcludeFromStyleCop>
    </Compile>
    <Compile Include="..\Shared\AssemblyUtilities.cs">
      <ExcludeFromStyleCop>true</ExcludeFromStyleCop>
    </Compile>
    <Compile Include="..\Shared\NGen.cs">
      <Link>NGen.cs</Link>
    </Compile>
    <Compile Include="..\Shared\OpportunisticIntern.cs">
      <Link>OpportunisticIntern.cs</Link>
    </Compile>
    <Compile Include="..\Shared\PropertyParser.cs">
      <Link>PropertyParser.cs</Link>
      <ExcludeFromStyleCop>True</ExcludeFromStyleCop>
    </Compile>
    <Compile Include="..\Shared\ReadOnlyEmptyCollection.cs">
      <Link>ReadOnlyEmptyCollection.cs</Link>
    </Compile>
    <Compile Include="..\Shared\RegistryDelegates.cs">
      <Link>RegistryDelegates.cs</Link>
      <ExcludeFromStyleCop>true</ExcludeFromStyleCop>
    </Compile>
    <Compile Include="..\Shared\RegistryHelper.cs">
      <Link>RegistryHelper.cs</Link>
      <ExcludeFromStyleCop>true</ExcludeFromStyleCop>
    </Compile>
    <Compile Include="..\Shared\StringBuilderCache.cs">
      <Link>StringBuilderCache.cs</Link>
      <ExcludeFromStyleCop>true</ExcludeFromStyleCop>
    </Compile>
    <Compile Include="..\Shared\StrongNameHelpers.cs">
      <Link>StrongNameHelpers.cs</Link>
    </Compile>
    <Compile Include="..\Shared\TaskLoggingHelperExtension.cs">
      <Link>TaskLoggingHelperExtension.cs</Link>
      <ExcludeFromStyleCop>True</ExcludeFromStyleCop>
    </Compile>
    <Compile Include="..\Shared\TempFileUtilities.cs" />
    <Compile Include="..\Shared\MetadataConversionUtilities.cs">
      <Link>MetadataConversionUtilities.cs</Link>
      <ExcludeFromStyleCop>true</ExcludeFromStyleCop>
    </Compile>
    <Compile Include="..\Shared\LanguageParser\StreamMappedString.cs">
      <Link>StreamMappedString.cs</Link>
      <ExcludeFromStyleCop>true</ExcludeFromStyleCop>
    </Compile>
    <Compile Include="..\Shared\ExceptionHandling.cs">
      <Link>ExceptionHandling.cs</Link>
    </Compile>
    <Compile Include="..\Shared\FileUtilities.cs">
      <Link>FileUtilities.cs</Link>
      <ExcludeFromStyleCop>true</ExcludeFromStyleCop>
    </Compile>
    <Compile Include="..\Shared\FileUtilities.GetFolderPath.cs">
      <Link>FileUtilities.GetFolderPath.cs</Link>
    </Compile>
    <Compile Include="..\Shared\EscapingUtilities.cs">
      <Link>EscapingUtilities.cs</Link>
      <ExcludeFromStyleCop>true</ExcludeFromStyleCop>
    </Compile>
    <Compile Include="..\Shared\FileMatcher.cs">
      <ExcludeFromStyleCop>true</ExcludeFromStyleCop>
    </Compile>
    <Compile Include="..\Shared\Modifiers.cs">
      <Link>Modifiers.cs</Link>
      <ExcludeFromStyleCop>true</ExcludeFromStyleCop>
    </Compile>
    <Compile Include="..\Shared\ReadOnlyCollection.cs" />
    <Compile Include="..\Shared\ReadOnlyEmptyDictionary.cs" />
    <Compile Include="..\Shared\ReadOnlyEmptyList.cs" />
    <Compile Include="..\Shared\Tracing.cs" />
    <Compile Include="..\Shared\VersionUtilities.cs">
      <Link>VersionUtilities.cs</Link>
      <ExcludeFromStyleCop>true</ExcludeFromStyleCop>
    </Compile>
    <Compile Include="..\Shared\VisualStudioConstants.cs">
      <Link>VisualStudioConstants.cs</Link>
    </Compile>
    <Compile Include="..\Shared\AssemblyNameExtension.cs">
      <ExcludeFromStyleCop>true</ExcludeFromStyleCop>
    </Compile>
    <Compile Include="..\Shared\EncodingUtilities.cs">
      <ExcludeFromStyleCop>true</ExcludeFromStyleCop>
    </Compile>
    <Compile Include="..\Shared\ErrorUtilities.cs">
      <ExcludeFromStyleCop>true</ExcludeFromStyleCop>
    </Compile>
    <Compile Include="..\Shared\ConversionUtilities.cs">
      <ExcludeFromStyleCop>true</ExcludeFromStyleCop>
    </Compile>
    <Compile Include="..\Shared\FileUtilitiesRegex.cs">
      <ExcludeFromStyleCop>true</ExcludeFromStyleCop>
    </Compile>
    <Compile Include="..\Shared\InternalErrorException.cs">
    </Compile>
    <Compile Include="..\Shared\ResourceUtilities.cs">
      <ExcludeFromStyleCop>true</ExcludeFromStyleCop>
    </Compile>
    <Compile Include="..\Shared\LanguageParser\token.cs">
      <ExcludeFromStyleCop>true</ExcludeFromStyleCop>
    </Compile>
    <Compile Include="..\Shared\LanguageParser\tokenChar.cs">
      <ExcludeFromStyleCop>true</ExcludeFromStyleCop>
    </Compile>
    <Compile Include="..\Shared\LanguageParser\tokenCharReader.cs">
      <ExcludeFromStyleCop>true</ExcludeFromStyleCop>
    </Compile>
    <Compile Include="..\Shared\LanguageParser\tokenEnumerator.cs">
      <ExcludeFromStyleCop>true</ExcludeFromStyleCop>
    </Compile>
    <Compile Include="..\Shared\LanguageParser\CSharptokenCharReader.cs">
      <ExcludeFromStyleCop>true</ExcludeFromStyleCop>
    </Compile>
    <Compile Include="..\Shared\LanguageParser\CSharptokenEnumerator.cs">
      <ExcludeFromStyleCop>true</ExcludeFromStyleCop>
    </Compile>
    <Compile Include="..\Shared\LanguageParser\CSharptokenizer.cs">
      <ExcludeFromStyleCop>true</ExcludeFromStyleCop>
    </Compile>
    <Compile Include="..\Shared\LanguageParser\VisualBasictokenCharReader.cs">
      <ExcludeFromStyleCop>true</ExcludeFromStyleCop>
    </Compile>
    <Compile Include="..\Shared\LanguageParser\VisualBasictokenEnumerator.cs">
      <ExcludeFromStyleCop>true</ExcludeFromStyleCop>
    </Compile>
    <Compile Include="..\Shared\LanguageParser\VisualBasictokenizer.cs">
      <ExcludeFromStyleCop>true</ExcludeFromStyleCop>
    </Compile>
    <Compile Include="AppConfig\*.cs">
      <ExcludeFromStyleCop>true</ExcludeFromStyleCop>
    </Compile>
    <Compile Include="AssemblyDependency\AssemblyFoldersExResolver.cs">
      <ExcludeFromStyleCop>true</ExcludeFromStyleCop>
    </Compile>
    <Compile Include="AssemblyDependency\AssemblyFoldersFromConfig\AssemblyFoldersFromConfigCache.cs" />
    <Compile Include="AssemblyDependency\AssemblyFoldersFromConfig\AssemblyFoldersFromConfigResolver.cs" />
    <Compile Include="AssemblyDependency\AssemblyFoldersResolver.cs">
      <ExcludeFromStyleCop>true</ExcludeFromStyleCop>
    </Compile>
    <Compile Include="AssemblyDependency\AssemblyInformation.cs">
      <ExcludeFromStyleCop>true</ExcludeFromStyleCop>
    </Compile>
    <Compile Include="AssemblyDependency\AssemblyNameReference.cs">
      <ExcludeFromStyleCop>true</ExcludeFromStyleCop>
    </Compile>
    <Compile Include="AssemblyDependency\AssemblyNameReferenceAscendingVersionComparer.cs">
      <ExcludeFromStyleCop>true</ExcludeFromStyleCop>
    </Compile>
    <Compile Include="AssemblyDependency\AssemblyResolution.cs">
      <ExcludeFromStyleCop>true</ExcludeFromStyleCop>
    </Compile>
    <Compile Include="AssemblyDependency\AssemblyResolutionConstants.cs">
      <ExcludeFromStyleCop>true</ExcludeFromStyleCop>
    </Compile>
    <Compile Include="AssemblyDependency\BadImageReferenceException.cs">
      <ExcludeFromStyleCop>true</ExcludeFromStyleCop>
    </Compile>
    <Compile Include="AssemblyDependency\CandidateAssemblyFilesResolver.cs">
      <ExcludeFromStyleCop>true</ExcludeFromStyleCop>
    </Compile>
    <Compile Include="AssemblyDependency\ConflictLossReason.cs">
      <ExcludeFromStyleCop>true</ExcludeFromStyleCop>
    </Compile>
    <Compile Include="AssemblyDependency\CopyLocalState.cs">
      <ExcludeFromStyleCop>true</ExcludeFromStyleCop>
    </Compile>
    <Compile Include="AssemblyDependency\DependencyResolutionException.cs">
      <ExcludeFromStyleCop>true</ExcludeFromStyleCop>
    </Compile>
    <Compile Include="AssemblyDependency\DirectoryResolver.cs">
      <ExcludeFromStyleCop>true</ExcludeFromStyleCop>
    </Compile>
    <Compile Include="AssemblyDependency\DisposableBase.cs">
      <ExcludeFromStyleCop>true</ExcludeFromStyleCop>
    </Compile>
    <Compile Include="AssemblyDependency\FrameworkPathResolver.cs">
      <ExcludeFromStyleCop>true</ExcludeFromStyleCop>
    </Compile>
    <Compile Include="AssemblyDependency\GenerateBindingRedirects.cs" />
    <Compile Include="AssemblyDependency\HintPathResolver.cs">
      <ExcludeFromStyleCop>true</ExcludeFromStyleCop>
    </Compile>
    <Compile Include="AssemblyDependency\InstalledAssemblies.cs">
      <ExcludeFromStyleCop>true</ExcludeFromStyleCop>
    </Compile>
    <Compile Include="AssemblyDependency\InvalidReferenceAssemblyNameException.cs">
      <ExcludeFromStyleCop>true</ExcludeFromStyleCop>
    </Compile>
    <Compile Include="AssemblyDependency\NoMatchReason.cs">
      <ExcludeFromStyleCop>true</ExcludeFromStyleCop>
    </Compile>
    <Compile Include="AssemblyDependency\RawFilenameResolver.cs">
      <ExcludeFromStyleCop>true</ExcludeFromStyleCop>
    </Compile>
    <Compile Include="AssemblyDependency\Reference.cs">
      <ExcludeFromStyleCop>true</ExcludeFromStyleCop>
    </Compile>
    <Compile Include="AssemblyDependency\ReferenceResolutionException.cs">
      <ExcludeFromStyleCop>true</ExcludeFromStyleCop>
    </Compile>
    <Compile Include="AssemblyDependency\ReferenceTable.cs">
      <ExcludeFromStyleCop>true</ExcludeFromStyleCop>
    </Compile>
    <Compile Include="AssemblyDependency\ResolutionSearchLocation.cs">
      <ExcludeFromStyleCop>true</ExcludeFromStyleCop>
    </Compile>
    <Compile Include="AssemblyDependency\Resolver.cs">
      <SubType>Code</SubType>
      <ExcludeFromStyleCop>true</ExcludeFromStyleCop>
    </Compile>
    <Compile Include="AssemblyDependency\ResolveAssemblyReference.cs">
      <ExcludeFromStyleCop>true</ExcludeFromStyleCop>
    </Compile>
    <Compile Include="AssemblyDependency\TaskItemSpecFilenameComparer.cs">
      <ExcludeFromStyleCop>true</ExcludeFromStyleCop>
    </Compile>
    <Compile Include="AssemblyDependency\UnificationReason.cs">
      <ExcludeFromStyleCop>true</ExcludeFromStyleCop>
    </Compile>
    <Compile Include="AssemblyDependency\UnificationVersion.cs">
      <ExcludeFromStyleCop>true</ExcludeFromStyleCop>
    </Compile>
    <Compile Include="AssemblyDependency\UnifiedAssemblyName.cs">
      <ExcludeFromStyleCop>true</ExcludeFromStyleCop>
    </Compile>
    <Compile Include="AssemblyDependency\WarnOrErrorOnTargetArchitectureMismatchBehavior.cs" />
    <Compile Include="AssemblyFolder.cs">
      <ExcludeFromStyleCop>true</ExcludeFromStyleCop>
    </Compile>
    <Compile Include="AssemblyInfo.cs">
      <ExcludeFromStyleCop>true</ExcludeFromStyleCop>
    </Compile>
    <Compile Include="AssemblyRemapping.cs" />
    <Compile Include="AssemblyResources.cs">
      <ExcludeFromStyleCop>true</ExcludeFromStyleCop>
    </Compile>
    <Compile Include="AssignLinkMetadata.cs" />
    <Compile Include="AssignProjectConfiguration.cs">
      <ExcludeFromStyleCop>true</ExcludeFromStyleCop>
    </Compile>
    <Compile Include="AssignTargetPath.cs">
      <ExcludeFromStyleCop>true</ExcludeFromStyleCop>
    </Compile>
    <Compile Include="CallTarget.cs">
      <ExcludeFromStyleCop>true</ExcludeFromStyleCop>
    </Compile>
    <Compile Include="CombinePath.cs">
      <ExcludeFromStyleCop>true</ExcludeFromStyleCop>
    </Compile>
    <Compile Include="CommandLineBuilderExtension.cs">
      <ExcludeFromStyleCop>true</ExcludeFromStyleCop>
    </Compile>
    <Compile Include="BuildCacheDisposeWrapper.cs" />
    <Compile Include="FileState.cs" />
    <Compile Include="Copy.cs">
      <ExcludeFromStyleCop>true</ExcludeFromStyleCop>
    </Compile>
    <Compile Include="CreateCSharpManifestResourceName.cs">
      <ExcludeFromStyleCop>true</ExcludeFromStyleCop>
    </Compile>
    <Compile Include="CreateVisualBasicManifestResourceName.cs">
      <ExcludeFromStyleCop>true</ExcludeFromStyleCop>
    </Compile>
    <Compile Include="CreateItem.cs">
      <ExcludeFromStyleCop>true</ExcludeFromStyleCop>
    </Compile>
    <Compile Include="CreateManifestResourceName.cs">
      <ExcludeFromStyleCop>true</ExcludeFromStyleCop>
    </Compile>
    <Compile Include="CreateProperty.cs">
      <ExcludeFromStyleCop>true</ExcludeFromStyleCop>
    </Compile>
    <Compile Include="CSharpParserUtilities.cs">
      <ExcludeFromStyleCop>true</ExcludeFromStyleCop>
    </Compile>
    <Compile Include="Delegate.cs">
      <ExcludeFromStyleCop>true</ExcludeFromStyleCop>
    </Compile>
    <Compile Include="Delete.cs">
      <ExcludeFromStyleCop>true</ExcludeFromStyleCop>
    </Compile>
    <Compile Include="Error.cs">
      <ExcludeFromStyleCop>true</ExcludeFromStyleCop>
    </Compile>
    <Compile Include="Exec.cs">
      <ExcludeFromStyleCop>true</ExcludeFromStyleCop>
    </Compile>
    <Compile Include="FindAppConfigFile.cs">
      <ExcludeFromStyleCop>true</ExcludeFromStyleCop>
    </Compile>
    <Compile Include="GetFrameworkPath.cs">
      <ExcludeFromStyleCop>true</ExcludeFromStyleCop>
    </Compile>
    <Compile Include="GetReferenceAssemblyPaths.cs" />
    <Compile Include="InstalledSDKResolver.cs" />
    <Compile Include="ErrorFromResources.cs" />
    <Compile Include="ExtractedClassName.cs">
      <ExcludeFromStyleCop>true</ExcludeFromStyleCop>
    </Compile>
    <Compile Include="FileIO\ReadLinesFromFile.cs">
      <ExcludeFromStyleCop>true</ExcludeFromStyleCop>
    </Compile>
    <Compile Include="FileIO\WriteLinesToFile.cs">
      <ExcludeFromStyleCop>true</ExcludeFromStyleCop>
    </Compile>
    <Compile Include="FindInList.cs">
      <ExcludeFromStyleCop>true</ExcludeFromStyleCop>
    </Compile>
    <Compile Include="FormatVersion.cs">
      <ExcludeFromStyleCop>true</ExcludeFromStyleCop>
    </Compile>
    <Compile Include="FxCopExclusions\Microsoft.Build.Tasks.Suppressions.cs">
      <ExcludeFromStyleCop>true</ExcludeFromStyleCop>
    </Compile>
    <Compile Include="GenerateResource.cs">
      <ExcludeFromStyleCop>true</ExcludeFromStyleCop>
    </Compile>
    <Compile Include="IAnalyzerHostObject.cs">
      <ExcludeFromStyleCop>true</ExcludeFromStyleCop>
    </Compile>
    <Compile Include="ICscHostObject.cs">
      <ExcludeFromStyleCop>true</ExcludeFromStyleCop>
    </Compile>
    <Compile Include="ICscHostObject2.cs">
      <ExcludeFromStyleCop>true</ExcludeFromStyleCop>
    </Compile>
    <Compile Include="ICscHostObject3.cs">
      <ExcludeFromStyleCop>true</ExcludeFromStyleCop>
    </Compile>
    <Compile Include="ICscHostObject4.cs">
      <ExcludeFromStyleCop>true</ExcludeFromStyleCop>
    </Compile>
    <Compile Include="IVbcHostObject.cs">
      <ExcludeFromStyleCop>true</ExcludeFromStyleCop>
    </Compile>
    <Compile Include="IVbcHostObject2.cs">
      <ExcludeFromStyleCop>true</ExcludeFromStyleCop>
    </Compile>
    <Compile Include="IVbcHostObject3.cs">
      <ExcludeFromStyleCop>true</ExcludeFromStyleCop>
    </Compile>
    <Compile Include="IVbcHostObject4.cs">
      <ExcludeFromStyleCop>true</ExcludeFromStyleCop>
    </Compile>
    <Compile Include="IVbcHostObject5.cs">
      <ExcludeFromStyleCop>true</ExcludeFromStyleCop>
    </Compile>
    <Compile Include="IVbcHostObjectFreeThreaded.cs">
      <ExcludeFromStyleCop>true</ExcludeFromStyleCop>
    </Compile>
    <Compile Include="InvalidParameterValueException.cs">
      <ExcludeFromStyleCop>true</ExcludeFromStyleCop>
    </Compile>
    <Compile Include="ListOperators\FindUnderPath.cs">
      <ExcludeFromStyleCop>true</ExcludeFromStyleCop>
    </Compile>
    <Compile Include="ListOperators\RemoveDuplicates.cs">
      <ExcludeFromStyleCop>true</ExcludeFromStyleCop>
    </Compile>
    <Compile Include="MakeDir.cs">
      <ExcludeFromStyleCop>true</ExcludeFromStyleCop>
    </Compile>
    <Compile Include="Message.cs">
      <ExcludeFromStyleCop>true</ExcludeFromStyleCop>
    </Compile>
    <Compile Include="Move.cs" />
    <Compile Include="MSBuild.cs">
      <ExcludeFromStyleCop>true</ExcludeFromStyleCop>
    </Compile>
    <Compile Include="NativeMethods.cs">
      <ExcludeFromStyleCop>true</ExcludeFromStyleCop>
    </Compile>
    <Compile Include="ParserState.cs">
      <ExcludeFromStyleCop>true</ExcludeFromStyleCop>
    </Compile>
    <Compile Include="RedistList.cs">
      <ExcludeFromStyleCop>true</ExcludeFromStyleCop>
    </Compile>
    <Compile Include="RemoveDir.cs">
      <ExcludeFromStyleCop>true</ExcludeFromStyleCop>
    </Compile>
    <Compile Include="ResolveCodeAnalysisRuleSet.cs" />
    <Compile Include="ResolveKeySource.cs">
      <ExcludeFromStyleCop>true</ExcludeFromStyleCop>
    </Compile>
    <Compile Include="ResolveProjectBase.cs">
      <ExcludeFromStyleCop>true</ExcludeFromStyleCop>
    </Compile>
    <Compile Include="TaskExtension.cs">
      <ExcludeFromStyleCop>true</ExcludeFromStyleCop>
    </Compile>
    <Compile Include="ToolTaskExtension.cs">
      <ExcludeFromStyleCop>true</ExcludeFromStyleCop>
    </Compile>
    <Compile Include="Touch.cs">
      <ExcludeFromStyleCop>true</ExcludeFromStyleCop>
    </Compile>
    <Compile Include="VisualBasicParserUtilities.cs">
      <ExcludeFromStyleCop>true</ExcludeFromStyleCop>
    </Compile>
    <Compile Include="Warning.cs">
      <ExcludeFromStyleCop>true</ExcludeFromStyleCop>
    </Compile>
    <Compile Include="AssignCulture.cs" />
    <Compile Include="Culture.cs" />
    <Compile Include="CultureInfoCache.cs" />
    <Compile Include="WriteCodeFragment.cs" />
  </ItemGroup>
  <ItemGroup Condition="$(TargetFrameworkIdentifier) == '.NETFramework'">
    <Compile Include="Al.cs">
      <ExcludeFromStyleCop>true</ExcludeFromStyleCop>
    </Compile>
    <Compile Include="AppDomainIsolatedTaskExtension.cs">
      <ExcludeFromStyleCop>true</ExcludeFromStyleCop>
    </Compile>
    <Compile Include="AspNetCompiler.cs">
      <ExcludeFromStyleCop>true</ExcludeFromStyleCop>
    </Compile>
    <Compile Include="AssemblyDependency\GacResolver.cs">
      <ExcludeFromStyleCop>true</ExcludeFromStyleCop>
    </Compile>
    <Compile Include="AssemblyDependency\GlobalAssemblyCache.cs">
      <ExcludeFromStyleCop>true</ExcludeFromStyleCop>
    </Compile>
    <Compile Include="AssemblyRegistrationCache.cs">
      <ExcludeFromStyleCop>true</ExcludeFromStyleCop>
    </Compile>
    <Compile Include="AxImp.cs" />
    <Compile Include="AxReference.cs">
      <ExcludeFromStyleCop>true</ExcludeFromStyleCop>
    </Compile>
    <Compile Include="AxTlbBaseReference.cs">
      <ExcludeFromStyleCop>true</ExcludeFromStyleCop>
    </Compile>
    <Compile Include="AxTlbBaseTask.cs" />
    <Compile Include="BootstrapperUtil\*.cs">
      <ExcludeFromStyleCop>true</ExcludeFromStyleCop>
    </Compile>
    <Compile Include="CodeTaskFactory.cs" />
    <Compile Include="ComDependencyWalker.cs">
      <ExcludeFromStyleCop>true</ExcludeFromStyleCop>
    </Compile>
    <Compile Include="ComReference.cs">
      <ExcludeFromStyleCop>true</ExcludeFromStyleCop>
    </Compile>
    <Compile Include="ComReferenceInfo.cs">
      <ExcludeFromStyleCop>true</ExcludeFromStyleCop>
    </Compile>
    <Compile Include="ComReferenceItemAttributes.cs">
      <ExcludeFromStyleCop>true</ExcludeFromStyleCop>
    </Compile>
    <Compile Include="ComReferenceResolutionException.cs">
      <ExcludeFromStyleCop>true</ExcludeFromStyleCop>
    </Compile>
    <Compile Include="ComReferenceTypes.cs">
      <ExcludeFromStyleCop>true</ExcludeFromStyleCop>
    </Compile>
    <Compile Include="ComReferenceWrapperInfo.cs">
      <ExcludeFromStyleCop>true</ExcludeFromStyleCop>
    </Compile>
    <Compile Include="Dependencies.cs">
      <ExcludeFromStyleCop>true</ExcludeFromStyleCop>
    </Compile>
    <Compile Include="DependencyFile.cs">
      <ExcludeFromStyleCop>true</ExcludeFromStyleCop>
    </Compile>
    <Compile Include="FindInvalidProjectReferences.cs" />
    <Compile Include="FormatUrl.cs" Condition="'$(MonoBuild)' != 'true'">
      <ExcludeFromStyleCop>true</ExcludeFromStyleCop>
    </Compile>
    <Compile Include="GenerateApplicationManifest.cs" Condition="'$(MonoBuild)' != 'true'">
      <ExcludeFromStyleCop>true</ExcludeFromStyleCop>
    </Compile>
    <Compile Include="GenerateBootstrapper.cs">
      <ExcludeFromStyleCop>true</ExcludeFromStyleCop>
    </Compile>
    <Compile Include="GenerateDeploymentManifest.cs" Condition="'$(MonoBuild)' != 'true'">
      <ExcludeFromStyleCop>true</ExcludeFromStyleCop>
    </Compile>
    <Compile Include="GenerateManifestBase.cs" Condition="'$(MonoBuild)' != 'true'">
      <ExcludeFromStyleCop>true</ExcludeFromStyleCop>
    </Compile>
    <Compile Include="GenerateTrustInfo.cs" Condition="'$(MonoBuild)' != 'true'">
      <ExcludeFromStyleCop>true</ExcludeFromStyleCop>
    </Compile>
    <Compile Include="GetAssemblyIdentity.cs">
      <ExcludeFromStyleCop>true</ExcludeFromStyleCop>
    </Compile>
    <Compile Include="GetFrameworkSDKPath.cs">
      <ExcludeFromStyleCop>true</ExcludeFromStyleCop>
    </Compile>
    <Compile Include="GetInstalledSDKLocations.cs" />
    <Compile Include="GetSDKReferenceFiles.cs" />
    <Compile Include="IComReferenceResolver.cs">
      <ExcludeFromStyleCop>true</ExcludeFromStyleCop>
    </Compile>
    <Compile Include="RCWForCurrentContext.cs" />
    <Compile Include="LC.cs" Condition="'$(MonoBuild)' != 'true'">
      <ExcludeFromStyleCop>true</ExcludeFromStyleCop>
    </Compile>
    <Compile Include="ManifestUtil\*.cs" Condition="'$(MonoBuild)' != 'true'">
      <ExcludeFromStyleCop>true</ExcludeFromStyleCop>
    </Compile>
    <Compile Include="PiaReference.cs">
      <ExcludeFromStyleCop>true</ExcludeFromStyleCop>
    </Compile>
    <Compile Include="RegisterAssembly.cs">
      <ExcludeFromStyleCop>true</ExcludeFromStyleCop>
    </Compile>
    <Compile Include="ResGen.cs" />
    <Compile Include="ResGenDependencies.cs">
      <ExcludeFromStyleCop>true</ExcludeFromStyleCop>
    </Compile>
    <Compile Include="ResolveComReference.cs">
      <ExcludeFromStyleCop>true</ExcludeFromStyleCop>
    </Compile>
    <Compile Include="ResolveComReferenceCache.cs">
      <ExcludeFromStyleCop>true</ExcludeFromStyleCop>
    </Compile>
    <Compile Include="ResolveManifestFiles.cs" Condition="'$(MonoBuild)' != 'true'">
      <ExcludeFromStyleCop>true</ExcludeFromStyleCop>
    </Compile>
    <Compile Include="ResolveNativeReference.cs" Condition="'$(MonoBuild)' != 'true'">
      <ExcludeFromStyleCop>true</ExcludeFromStyleCop>
    </Compile>
    <Compile Include="ResolveNonMSBuildProjectOutput.cs">
      <ExcludeFromStyleCop>true</ExcludeFromStyleCop>
    </Compile>
    <Compile Include="ResolveSDKReference.cs" />
    <Compile Include="SdkToolsPathUtility.cs" />
    <Compile Include="RequiresFramework35SP1Assembly.cs" Condition="'$(MonoBuild)' != 'true'">
      <ExcludeFromStyleCop>true</ExcludeFromStyleCop>
    </Compile>
    <Compile Include="SGen.cs">
      <ExcludeFromStyleCop>true</ExcludeFromStyleCop>
    </Compile>
    <Compile Include="SignFile.cs" Condition="'$(MonoBuild)' != 'true'">
      <ExcludeFromStyleCop>true</ExcludeFromStyleCop>
    </Compile>
    <Compile Include="StateFileBase.cs">
      <ExcludeFromStyleCop>true</ExcludeFromStyleCop>
    </Compile>
    <Compile Include="system.design\stronglytypedresourcebuilder.cs">
      <ExcludeFromStyleCop>true</ExcludeFromStyleCop>
    </Compile>
    <Compile Include="StrongNameException.cs">
      <ExcludeFromStyleCop>true</ExcludeFromStyleCop>
    </Compile>
    <Compile Include="StrongNameUtils.cs">
      <ExcludeFromStyleCop>true</ExcludeFromStyleCop>
    </Compile>
    <Compile Include="System.Design.cs" />
    <Compile Include="SystemState.cs">
      <ExcludeFromStyleCop>true</ExcludeFromStyleCop>
    </Compile>
    <Compile Include="TlbImp.cs" />
    <Compile Include="TlbReference.cs">
      <ExcludeFromStyleCop>true</ExcludeFromStyleCop>
    </Compile>
    <Compile Include="UnregisterAssembly.cs">
      <ExcludeFromStyleCop>true</ExcludeFromStyleCop>
    </Compile>
    <Compile Include="UpdateManifest.cs" Condition="'$(MonoBuild)' != 'true'">
      <ExcludeFromStyleCop>true</ExcludeFromStyleCop>
    </Compile>
    <Compile Include="WinMDExp.cs" />
  </ItemGroup>
  <ItemGroup Condition="'$(FeatureXamlTypes)' == 'true'">
    <Compile Include="XamlTaskFactory\CommandLineGenerator.cs" />
    <Compile Include="XamlTaskFactory\CommandLineToolSwitch.cs" />
    <Compile Include="XamlTaskFactory\RelationsParser.cs">
      <ExcludeFromStyleCop>true</ExcludeFromStyleCop>
    </Compile>
    <Compile Include="XamlTaskFactory\Property.cs" />
    <Compile Include="XamlTaskFactory\TaskGenerator.cs">
      <ExcludeFromStyleCop>true</ExcludeFromStyleCop>
    </Compile>
    <Compile Include="XamlTaskFactory\TaskParser.cs" />
    <Compile Include="XamlTaskFactory\XamlDataDrivenToolTask.cs">
      <ExcludeFromStyleCop>true</ExcludeFromStyleCop>
    </Compile>
    <Compile Include="XamlTaskFactory\XamlTaskFactory.cs" />
  </ItemGroup>
  <ItemGroup Condition="$(TargetFrameworkIdentifier) == '.NETFramework'">
    <Compile Include="XmlPeek.cs" />
    <Compile Include="XmlPoke.cs" />
    <Compile Include="XslTransformation.cs" />

    <!-- Shim targets only work when the destination targets are installed. -->
    <Content Include="Microsoft.Data.Entity.targets">
      <CopyToOutputDirectory>PreserveNewest</CopyToOutputDirectory>
      <SubType>Designer</SubType>
    </Content>
    <Content Include="Microsoft.ServiceModel.targets">
      <CopyToOutputDirectory>PreserveNewest</CopyToOutputDirectory>
    </Content>
    <Content Include="Microsoft.WinFx.targets">
      <CopyToOutputDirectory>PreserveNewest</CopyToOutputDirectory>
    </Content>
    <Content Include="Microsoft.WorkflowBuildExtensions.targets">
      <CopyToOutputDirectory>PreserveNewest</CopyToOutputDirectory>
    </Content>
    <Content Include="Microsoft.Xaml.targets">
      <CopyToOutputDirectory>PreserveNewest</CopyToOutputDirectory>
    </Content>
    <Content Include="Workflow.targets">
      <CopyToOutputDirectory>PreserveNewest</CopyToOutputDirectory>
    </Content>
    <Content Include="Workflow.VisualBasic.targets">
      <CopyToOutputDirectory>PreserveNewest</CopyToOutputDirectory>
    </Content>
  </ItemGroup>
  <ItemGroup>
    <Content Include="Microsoft.Common.CurrentVersion.targets">
      <CopyToOutputDirectory>PreserveNewest</CopyToOutputDirectory>
    </Content>
    <Content Include="Microsoft.Common.targets">
      <CopyToOutputDirectory>PreserveNewest</CopyToOutputDirectory>
    </Content>
    <Content Include="Microsoft.CSharp.CurrentVersion.targets">
      <CopyToOutputDirectory>PreserveNewest</CopyToOutputDirectory>
    </Content>
    <Content Include="Microsoft.CSharp.targets">
      <CopyToOutputDirectory>PreserveNewest</CopyToOutputDirectory>
    </Content>
    <Content Include="Microsoft.NETFramework.CurrentVersion.targets">
      <CopyToOutputDirectory>PreserveNewest</CopyToOutputDirectory>
    </Content>
    <Content Include="Microsoft.NETFramework.targets">
      <CopyToOutputDirectory>PreserveNewest</CopyToOutputDirectory>
    </Content>
    <Content Include="Microsoft.VisualBasic.CurrentVersion.targets">
      <CopyToOutputDirectory>PreserveNewest</CopyToOutputDirectory>
    </Content>
    <Content Include="Microsoft.VisualBasic.targets">
      <CopyToOutputDirectory>PreserveNewest</CopyToOutputDirectory>
    </Content>
    <Content Include="Microsoft.Common.overridetasks">
      <CopyToOutputDirectory>Always</CopyToOutputDirectory>
      <SubType>Designer</SubType>
    </Content>
    <Content Include="Extensions\14.1\Microsoft.Common.props">
      <CopyToOutputDirectory>PreserveNewest</CopyToOutputDirectory>
    </Content>
    <Content Include="Microsoft.Common.tasks">
      <CopyToOutputDirectory>PreserveNewest</CopyToOutputDirectory>
    </Content>
    <Content Include="Microsoft.NETFramework.CurrentVersion.props">
      <CopyToOutputDirectory>PreserveNewest</CopyToOutputDirectory>
    </Content>
    <Content Include="Microsoft.NETFramework.props">
      <CopyToOutputDirectory>PreserveNewest</CopyToOutputDirectory>
    </Content>
    <Content Include="Microsoft.VisualStudioVersion.v11.Common.props">
      <CopyToOutputDirectory>PreserveNewest</CopyToOutputDirectory>
    </Content>
    <Content Include="Microsoft.VisualStudioVersion.v12.Common.props">
      <CopyToOutputDirectory>PreserveNewest</CopyToOutputDirectory>
    </Content>
    <Content Include="Microsoft.VisualStudioVersion.v14.Common.props">
      <CopyToOutputDirectory>PreserveNewest</CopyToOutputDirectory>
    </Content>
    <!-- Resource Files -->
    <EmbeddedResource Include="Resources\Strings.resx">
      <LogicalName>$(AssemblyName).Strings.resources</LogicalName>
      <SubType>Designer</SubType>
    </EmbeddedResource>
    <EmbeddedResource Include="..\Shared\Resources\Strings.shared.resx">
      <Link>Resources\Strings.shared.resx</Link>
      <SubType>Designer</SubType>
      <LogicalName>$(AssemblyName).Strings.shared.resources</LogicalName>
    </EmbeddedResource>
    <EmbeddedResource Include="ManifestUtil\Resources\Strings.ManifestUtilities.resx">
      <LogicalName>$(AssemblyName).Strings.ManifestUtilities.resources</LogicalName>
      <SubType>Designer</SubType>
    </EmbeddedResource>
<<<<<<< HEAD
=======
    <!-- ==========================================================================================-->
    <!-- Assemblies Files we depend on -->
    <!-- For perf, do not add more references (that will be loaded in common scenarios) without good reason -->
    <!-- ==========================================================================================-->
    <Reference Include="Microsoft.Build.Tasks.CodeAnalysis">
      <HintPath>$(CompilerToolsDir)\Microsoft.Build.Tasks.CodeAnalysis.dll</HintPath>
    </Reference>
    <Reference Include="System" />
    <Reference Include="System.Core" />
    <!-- Needed by GenerateResource's ResXResourceReader: UNDONE: When CLR has moved this type to improve layering, remove this reference -->
    <Reference Include="System.Runtime.Serialization" />
    <Reference Include="System.Windows.Forms" />
    <Reference Include="System.Security" />
    <Reference Include="System.XML" />
    <Reference Include="System.XML.Linq" />
    <Reference Include="System.Configuration" />
    <!-- Needed by Xaml Task Factory -->
    <Reference Include="System.Xaml" />
    <!-- ==========================================================================================-->
    <ProjectReference Include="..\Utilities\Microsoft.Build.Utilities.csproj">
      <Project>{828566EE-6F6A-4EF4-98B0-513F7DF9C628}</Project>
      <Name>Microsoft.Build.Utilities</Name>
    </ProjectReference>
    <ProjectReference Include="..\Framework\Microsoft.Build.Framework.csproj">
      <Project>{571F09DB-A81A-4444-945C-6F7B530054CD}</Project>
      <Name>Microsoft.Build.Framework</Name>
    </ProjectReference>
>>>>>>> 7f76ff27
    <!-- Other Source Files -->
    <EmbeddedResource Include="ManifestUtil\manifest.xml">
      <LogicalName>Microsoft.Build.Tasks.Deployment.ManifestUtilities.manifest.xml</LogicalName>
    </EmbeddedResource>
    <EmbeddedResource Include="ManifestUtil\merge.xsl">
      <LogicalName>Microsoft.Build.Tasks.Deployment.ManifestUtilities.merge.xsl</LogicalName>
    </EmbeddedResource>
    <EmbeddedResource Include="ManifestUtil\read2.xsl">
      <LogicalName>Microsoft.Build.Tasks.Deployment.ManifestUtilities.read2.xsl</LogicalName>
    </EmbeddedResource>
    <EmbeddedResource Include="ManifestUtil\trustinfo2.xsl">
      <LogicalName>Microsoft.Build.Tasks.Deployment.ManifestUtilities.trustinfo2.xsl</LogicalName>
    </EmbeddedResource>
    <EmbeddedResource Include="ManifestUtil\write2.xsl">
      <LogicalName>Microsoft.Build.Tasks.Deployment.ManifestUtilities.write2.xsl</LogicalName>
      <SubType>Designer</SubType>
    </EmbeddedResource>
    <EmbeddedResource Include="ManifestUtil\write3.xsl">
      <LogicalName>Microsoft.Build.Tasks.Deployment.ManifestUtilities.write3.xsl</LogicalName>
      <SubType>Designer</SubType>
    </EmbeddedResource>
    <EmbeddedResource Include="BootstrapperUtil\xmltoconfig.xsl">
      <LogicalName>Microsoft.Build.Tasks.Deployment.Bootstrapper.xmltoconfig.xsl</LogicalName>
    </EmbeddedResource>
    <TextStringResource Include="system.design\System.Design.txt">
      <ResFile>System.Design</ResFile>
      <Sealed>true</Sealed>
      <Visibility>internal</Visibility>
      <GenerateResource>true</GenerateResource>
      <FullClassName>Microsoft.Build.Tasks.SR</FullClassName>
      <LogicalName>System.Design.resources</LogicalName>
      <ExcludeFromStyleCop>true</ExcludeFromStyleCop>
    </TextStringResource>
    <!-- Files to copy -->
    <DataFile Include="Microsoft.Common.targets">
      <SubType>Designer</SubType>
    </DataFile>
    <DataFile Include="Microsoft.Common.CurrentVersion.targets">
      <SubType>Designer</SubType>
    </DataFile>
    <DataFile Include="Microsoft.NETFramework.targets" />
    <DataFile Include="Microsoft.NETFramework.CurrentVersion.targets" />
    <DataFile Include="Microsoft.NETFramework.props">
      <SubType>Designer</SubType>
    </DataFile>
    <DataFile Include="Microsoft.NETFramework.CurrentVersion.props">
      <SubType>Designer</SubType>
    </DataFile>
    <DataFile Include="Microsoft.CSharp.targets" />
    <DataFile Include="Microsoft.CSharp.CurrentVersion.targets" />
    <DataFile Include="Microsoft.VisualBasic.targets" />
    <DataFile Include="Microsoft.VisualBasic.CurrentVersion.targets" />
    <CopyFile Include="@(DataFile)">
      <DestFolder>$(SuiteBinPath)</DestFolder>
    </CopyFile>
    <CopyFile Include="Microsoft.Common.props">
      <DestFolder>$(AssetCompatPropsDir)</DestFolder>
    </CopyFile>
    <CopyFile Include="Microsoft.VisualStudioVersion.v$(VsMajorVersion).Common.props">
      <DestFolder>$(AssetCompatPropsDir)</DestFolder>
    </CopyFile>
    <DataFile Include="Microsoft.Data.Entity.targets" />
    <DataFile Include="Microsoft.ServiceModel.targets" />
    <DataFile Include="Microsoft.WinFx.targets" />
    <DataFile Include="Microsoft.WorkflowBuildExtensions.targets" />
    <DataFile Include="Microsoft.Xaml.targets" />
    <DataFile Include="Workflow.targets" />
    <DataFile Include="Workflow.VisualBasic.targets" />
    <!-- CPS Xaml Rules-->
    <CopyFile Include="XamlRules\Content.xaml">
      <DestFolder>$(XamlRulesOutputDir)</DestFolder>
    </CopyFile>
    <CopyFile Include="XamlRules\CSharp.BrowseObject.xaml">
      <DestFolder>$(XamlRulesOutputDir)</DestFolder>
    </CopyFile>
    <CopyFile Include="XamlRules\CSharp.ProjectItemsSchema.xaml">
      <DestFolder>$(XamlRulesOutputDir)</DestFolder>
    </CopyFile>
    <CopyFile Include="XamlRules\CSharp.xaml">
      <DestFolder>$(XamlRulesOutputDir)</DestFolder>
    </CopyFile>
    <CopyFile Include="XamlRules\Debugger_General.xaml">
      <DestFolder>$(XamlRulesOutputDir)</DestFolder>
    </CopyFile>
    <CopyFile Include="XamlRules\Folder.xaml">
      <DestFolder>$(XamlRulesOutputDir)</DestFolder>
    </CopyFile>
    <CopyFile Include="XamlRules\SpecialFolder.xaml">
      <DestFolder>$(XamlRulesOutputDir)</DestFolder>
    </CopyFile>
    <CopyFile Include="XamlRules\General.BrowseObject.xaml">
      <DestFolder>$(XamlRulesOutputDir)</DestFolder>
    </CopyFile>
    <CopyFile Include="XamlRules\General.xaml">
      <DestFolder>$(XamlRulesOutputDir)</DestFolder>
    </CopyFile>
    <CopyFile Include="XamlRules\General_File.xaml">
      <DestFolder>$(XamlRulesOutputDir)</DestFolder>
    </CopyFile>
    <CopyFile Include="XamlRules\None.xaml">
      <DestFolder>$(XamlRulesOutputDir)</DestFolder>
    </CopyFile>
    <CopyFile Include="XamlRules\ProjectItemsSchema.xaml">
      <DestFolder>$(XamlRulesOutputDir)</DestFolder>
    </CopyFile>
    <CopyFile Include="XamlRules\Scc.xaml">
      <DestFolder>$(XamlRulesOutputDir)</DestFolder>
    </CopyFile>
    <CopyFile Include="XamlRules\SubProject.xaml">
      <DestFolder>$(XamlRulesOutputDir)</DestFolder>
    </CopyFile>
    <CopyFile Include="XamlRules\AssemblyReference.xaml">
      <DestFolder>$(XamlRulesOutputDir)</DestFolder>
    </CopyFile>
    <CopyFile Include="XamlRules\ResolvedAssemblyReference.xaml">
      <DestFolder>$(XamlRulesOutputDir)</DestFolder>
    </CopyFile>
    <CopyFile Include="XamlRules\comreference.xaml">
      <DestFolder>$(XamlRulesOutputDir)</DestFolder>
    </CopyFile>
    <CopyFile Include="XamlRules\ResolvedCOMReference.xaml">
      <DestFolder>$(XamlRulesOutputDir)</DestFolder>
    </CopyFile>
    <CopyFile Include="XamlRules\projectreference.xaml">
      <DestFolder>$(XamlRulesOutputDir)</DestFolder>
    </CopyFile>
    <CopyFile Include="XamlRules\ResolvedProjectReference.xaml">
      <DestFolder>$(XamlRulesOutputDir)</DestFolder>
    </CopyFile>
    <CopyFile Include="XamlRules\EmbeddedResource.xaml">
      <DestFolder>$(XamlRulesOutputDir)</DestFolder>
    </CopyFile>
    <CopyFile Include="XamlRules\VisualBasic.BrowseObject.xaml">
      <DestFolder>$(XamlRulesOutputDir)</DestFolder>
    </CopyFile>
    <CopyFile Include="XamlRules\VisualBasic.ProjectItemsSchema.xaml">
      <DestFolder>$(XamlRulesOutputDir)</DestFolder>
    </CopyFile>
    <CopyFile Include="XamlRules\VisualBasic.xaml">
      <DestFolder>$(XamlRulesOutputDir)</DestFolder>
    </CopyFile>
  </ItemGroup>
<<<<<<< HEAD
  <!-- ==========================================================================================-->
  <!-- Assemblies Files we depend on -->
  <!-- For perf, do not add more references (that will be loaded in common scenarios) without good reason -->
  <!-- ==========================================================================================-->
  <ItemGroup Condition="'$(NetCoreBuild)' != 'true'">
    <Reference Include="Microsoft.Build.Tasks.CodeAnalysis">
      <HintPath>$(CompilerToolsDir)\Microsoft.Build.Tasks.CodeAnalysis.dll</HintPath>
    </Reference>
    <Reference Include="System" />
    <Reference Include="System.Core" />
    <Reference Include="System.Reflection" />
    <!-- Needed by GenerateResource's ResXResourceReader: UNDONE: When CLR has moved this type to improve layering, remove this reference -->
    <Reference Include="System.Windows.Forms" />
    <Reference Include="System.Security" />
    <Reference Include="System.Xml" />
    <Reference Include="System.Xml.Linq" />
    <!-- Needed by Xaml Task Factory -->
    <Reference Include="System.Xaml" />
  </ItemGroup>
  <!-- ==========================================================================================-->
  <ItemGroup>
    <ProjectReference Include="..\Utilities\Microsoft.Build.Utilities.csproj">
      <Project>{828566EE-6F6A-4EF4-98B0-513F7DF9C628}</Project>
      <Name>Microsoft.Build.Utilities</Name>
    </ProjectReference>
    <ProjectReference Include="..\Framework\Microsoft.Build.Framework.csproj">
      <Project>{571F09DB-A81A-4444-945C-6F7B530054CD}</Project>
      <Name>Microsoft.Build.Framework</Name>
    </ProjectReference>
  </ItemGroup>
  <ItemGroup>
    <None Include="project.json" />
  </ItemGroup>
  <Import Project="..\dir.targets" />
=======
  <ItemGroup>
    <None Include="project.json" />
  </ItemGroup>
  <Import Project="$([MSBuild]::GetDirectoryNameOfFileAbove($(MSBuildThisFileDirectory), dir.targets))\dir.targets" />
>>>>>>> 7f76ff27
</Project><|MERGE_RESOLUTION|>--- conflicted
+++ resolved
@@ -52,13 +52,12 @@
   </ItemGroup>
   <ItemGroup>
     <!-- Source Files -->
-<<<<<<< HEAD
     <Compile Condition="'$(NetCoreBuild)' == 'true'" Include="..\Shared\Compat\SafeHandleZeroOrMinusOneIsInvalid.cs">
       <Link>SharedUtilities\Compat\SafeHandleZeroOrMinusOneIsInvalid.cs</Link>
     </Compile>
     <Compile Include="..\Shared\EnvironmentUtilities.cs">
       <Link>EnvironmentUtilities.cs</Link>
-=======
+    </Compile>
     <Compile Include="..\Shared\AssemblyFolders\AssemblyFoldersEx.cs">
       <Link>AssemblyDependency\AssemblyFoldersEx.cs</Link>
     </Compile>
@@ -70,7 +69,6 @@
     </Compile>
     <Compile Include="..\Shared\AssemblyFolders\Serialization\AssemblyFolderItem.cs">
       <Link>AssemblyDependency\AssemblyFoldersFromConfig\Serialization\AssemblyFolderItem.cs</Link>
->>>>>>> 7f76ff27
     </Compile>
     <Compile Include="..\Shared\BuildEnvironmentHelper.cs">
       <Link>BuildEnvironmentHelper.cs</Link>
@@ -783,36 +781,6 @@
       <LogicalName>$(AssemblyName).Strings.ManifestUtilities.resources</LogicalName>
       <SubType>Designer</SubType>
     </EmbeddedResource>
-<<<<<<< HEAD
-=======
-    <!-- ==========================================================================================-->
-    <!-- Assemblies Files we depend on -->
-    <!-- For perf, do not add more references (that will be loaded in common scenarios) without good reason -->
-    <!-- ==========================================================================================-->
-    <Reference Include="Microsoft.Build.Tasks.CodeAnalysis">
-      <HintPath>$(CompilerToolsDir)\Microsoft.Build.Tasks.CodeAnalysis.dll</HintPath>
-    </Reference>
-    <Reference Include="System" />
-    <Reference Include="System.Core" />
-    <!-- Needed by GenerateResource's ResXResourceReader: UNDONE: When CLR has moved this type to improve layering, remove this reference -->
-    <Reference Include="System.Runtime.Serialization" />
-    <Reference Include="System.Windows.Forms" />
-    <Reference Include="System.Security" />
-    <Reference Include="System.XML" />
-    <Reference Include="System.XML.Linq" />
-    <Reference Include="System.Configuration" />
-    <!-- Needed by Xaml Task Factory -->
-    <Reference Include="System.Xaml" />
-    <!-- ==========================================================================================-->
-    <ProjectReference Include="..\Utilities\Microsoft.Build.Utilities.csproj">
-      <Project>{828566EE-6F6A-4EF4-98B0-513F7DF9C628}</Project>
-      <Name>Microsoft.Build.Utilities</Name>
-    </ProjectReference>
-    <ProjectReference Include="..\Framework\Microsoft.Build.Framework.csproj">
-      <Project>{571F09DB-A81A-4444-945C-6F7B530054CD}</Project>
-      <Name>Microsoft.Build.Framework</Name>
-    </ProjectReference>
->>>>>>> 7f76ff27
     <!-- Other Source Files -->
     <EmbeddedResource Include="ManifestUtil\manifest.xml">
       <LogicalName>Microsoft.Build.Tasks.Deployment.ManifestUtilities.manifest.xml</LogicalName>
@@ -955,7 +923,6 @@
       <DestFolder>$(XamlRulesOutputDir)</DestFolder>
     </CopyFile>
   </ItemGroup>
-<<<<<<< HEAD
   <!-- ==========================================================================================-->
   <!-- Assemblies Files we depend on -->
   <!-- For perf, do not add more references (that will be loaded in common scenarios) without good reason -->
@@ -968,6 +935,7 @@
     <Reference Include="System.Core" />
     <Reference Include="System.Reflection" />
     <!-- Needed by GenerateResource's ResXResourceReader: UNDONE: When CLR has moved this type to improve layering, remove this reference -->
+	<Reference Include="System.Runtime.Serialization" />
     <Reference Include="System.Windows.Forms" />
     <Reference Include="System.Security" />
     <Reference Include="System.Xml" />
@@ -990,10 +958,4 @@
     <None Include="project.json" />
   </ItemGroup>
   <Import Project="..\dir.targets" />
-=======
-  <ItemGroup>
-    <None Include="project.json" />
-  </ItemGroup>
-  <Import Project="$([MSBuild]::GetDirectoryNameOfFileAbove($(MSBuildThisFileDirectory), dir.targets))\dir.targets" />
->>>>>>> 7f76ff27
 </Project>