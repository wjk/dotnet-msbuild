--- conflicted
+++ resolved
@@ -1,11 +1,7 @@
-﻿// Copyright (c) Microsoft. All rights reserved.
+// Copyright (c) Microsoft. All rights reserved.
 // Licensed under the MIT license. See LICENSE file in the project root for full license information.
 
 using System;
-<<<<<<< HEAD
-using NUnit.Framework;
-=======
->>>>>>> 3f8a403e
 using Microsoft.Build.Framework;
 using Microsoft.Build.Tasks;
 using Microsoft.Build.Utilities;
@@ -16,22 +12,13 @@
     /// <summary>
     /// Unit tests for the LC task
     /// </summary>
-<<<<<<< HEAD
-    [TestFixture]
-=======
->>>>>>> 3f8a403e
     public class LC_Tests
     {
         /// <summary>
         /// Tests a simple case of valid arguments
         /// </summary>
-<<<<<<< HEAD
-        [Test]
-        public void SimpleValidArguments()
-=======
         [Fact]
         public void SimpleValidArgumentsCommandLine()
->>>>>>> 3f8a403e
         {
             LC task = new LC();
 
@@ -55,11 +42,7 @@
         /// <summary>
         /// Tests a simple case of valid arguments
         /// </summary>
-<<<<<<< HEAD
-        [Test]
-=======
         [Fact]
->>>>>>> 3f8a403e
         public void SimpleValidArgumentsResponseFile()
         {
             LC task = new LC();
