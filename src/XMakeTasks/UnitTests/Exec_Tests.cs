// Copyright (c) Microsoft. All rights reserved.
// Licensed under the MIT license. See LICENSE file in the project root for full license information.

using System;
using System.IO;
using System.Text;
using Microsoft.Build.Framework;
using Microsoft.Build.Tasks;
using Microsoft.Build.Utilities;
using Microsoft.Build.Shared;
using Xunit;

namespace Microsoft.Build.UnitTests
{
    /// <summary>
    /// Tests for the Exec task
    /// </summary>
    sealed public class Exec_Tests
    {
        private Exec PrepareExec(string command)
        {
            IBuildEngine2 mockEngine = new MockEngine(true);
            Exec exec = new Exec();
            exec.BuildEngine = mockEngine;
            exec.Command = command;
            return exec;
        }

        private ExecWrapper PrepareExecWrapper(string command)
        {
            IBuildEngine2 mockEngine = new MockEngine(true);
            ExecWrapper exec = new ExecWrapper();
            exec.BuildEngine = mockEngine;
            exec.Command = command;
            return exec;
        }

        /// <summary>
        /// Ensures that calling the Exec task does not leave any extra TEMP files
        /// lying around.
        /// </summary>
        [Fact(Skip = "Unreliable when run on a shared machine.")]
        public void NoTempFileLeaks()
        {
            // Get a count of how many temp files there are right now.
            string tempPath = Path.GetTempPath();
            string[] tempFiles = Directory.GetFiles(tempPath);
            int originalTempFileCount = tempFiles.Length;

            // Now run the Exec task on a simple command.
            Exec exec = PrepareExec("echo Four days till ZBB!");
            bool result = exec.Execute();

            // Get the new count of temp files.
            tempFiles = Directory.GetFiles(tempPath);
            int newTempFileCount = tempFiles.Length;

            // Ensure that Exec succeeded.
            Assert.True(result);
            // Ensure the new temp file count equals the old temp file count.
            Assert.Equal(originalTempFileCount, newTempFileCount);
        }

        [Fact]
        [Trait("Category", "netcore-osx-failing")]
        [Trait("Category", "mono-osx-failing")]
        public void ExitCodeCausesFailure()
        {
            Exec exec = PrepareExec(NativeMethodsShared.IsWindows ? "xcopy thisisanonexistentfile" : "cp thisisanonexistentfile thatisanonexistentfile");
            bool result = exec.Execute();

            Assert.Equal(false, result);
            Assert.Equal(NativeMethodsShared.IsWindows ? 4 : 1, exec.ExitCode);
            ((MockEngine)exec.BuildEngine).AssertLogContains("MSB3073");
            if (!NativeMethodsShared.IsWindows)
            {
                ((MockEngine)exec.BuildEngine).AssertLogContains("cp: cannot stat");
            }
        }

<<<<<<< HEAD
        [Fact(Skip = "Timing issue found on RI candidate from ToolPlat to Main, disabling for RI only.")]
=======
        [Fact]
>>>>>>> bc4a63f4
        public void Timeout()
        {
            Exec exec = PrepareExec(NativeMethodsShared.IsWindows ? ":foo \n goto foo" : "while true; do sleep 1; done");
            exec.Timeout = 5;
            bool result = exec.Execute();

            Assert.Equal(false, result);
            Assert.Equal(-1, exec.ExitCode);
            ((MockEngine)exec.BuildEngine).AssertLogContains("MSB5002");
            Assert.Equal(1, ((MockEngine)exec.BuildEngine).Warnings);

            // ToolTask does not log an error on timeout.
            Assert.Equal(0, ((MockEngine)exec.BuildEngine).Errors);
        }

        [Fact]
        [PlatformSpecific(Xunit.PlatformID.AnyUnix)]
        public void WindowsNewLineCharactersInCommandOnUnix()
        {
            var exec = PrepareExec("echo hello\r\n\r\n");
            bool result = exec.Execute();

            Assert.Equal(true, result);
            Assert.Equal(0, exec.ExitCode);
            Assert.Equal(0, ((MockEngine)exec.BuildEngine).Warnings);
            Assert.Equal(0, ((MockEngine)exec.BuildEngine).Errors);
        }

        [Fact]
        [Trait("Category", "netcore-osx-failing")]
        public void ExitCodeGetter()
        {
            Exec exec = PrepareExec("exit 120");
            bool result = exec.Execute();

            Assert.Equal(120, exec.ExitCode);
        }

        [Fact]
        public void LoggedErrorsCauseFailureDespiteExitCode0()
        {
            var cmdLine = NativeMethodsShared.IsWindows
                              ? "echo myfile(88,37): error AB1234: thisisacanonicalerror"
                              : "echo \"myfile(88,37): error AB1234: thisisacanonicalerror\"";

            // This will return 0 exit code, but emitted a canonical error
            Exec exec = PrepareExec(cmdLine);
            bool result = exec.Execute();

            Assert.Equal(false, result);
            // Exitcode is set to -1
            Assert.Equal(-1, exec.ExitCode);
            ((MockEngine)exec.BuildEngine).AssertLogContains("MSB3073");
        }

        [Fact]
        public void IgnoreExitCodeTrueMakesTaskSucceedDespiteLoggingErrors()
        {
            var cmdLine = NativeMethodsShared.IsWindows
                              ? "echo myfile(88,37): error AB1234: thisisacanonicalerror"
                              : "echo \"myfile(88,37): error AB1234: thisisacanonicalerror\"";

            Exec exec = PrepareExec(cmdLine);
            exec.IgnoreExitCode = true;
            bool result = exec.Execute();

            Assert.Equal(true, result);
        }

        [Fact]
        public void IgnoreExitCodeTrueMakesTaskSucceedDespiteExitCode1()
        {
            Exec exec = PrepareExec("dir ||invalid||");
            exec.IgnoreExitCode = true;
            bool result = exec.Execute();

            Assert.Equal(true, result);
        }

#if FEATURE_SPECIAL_FOLDERS
        [Fact]
        public void NonUNCWorkingDirectoryUsed()
        {
            Exec exec = PrepareExec(NativeMethodsShared.IsWindows ? "echo [%cd%]" : "echo [$PWD]");
            string working = !NativeMethodsShared.IsWindows ? "/usr/lib" :
                Environment.GetFolderPath(Environment.SpecialFolder.Windows); // not desktop etc - IT redirection messes it up
            exec.WorkingDirectory = working;
            bool result = exec.Execute();

            Assert.Equal(true, result);
            ((MockEngine)exec.BuildEngine).AssertLogContains("[" + working + "]");
        }

        [Fact]
        [PlatformSpecific(Xunit.PlatformID.Windows)]   // UNC is Windows-Only
        public void UNCWorkingDirectoryUsed()
        {
            Exec exec = PrepareExec("echo [%cd%]");
            string working = @"\\" + Environment.MachineName + @"\c$";
            exec.WorkingDirectory = working;
            bool result = exec.ValidateParametersAccessor();

            Assert.Equal(true, result);
            Assert.Equal(true, exec.workingDirectoryIsUNC);
            Assert.Equal(working, exec.WorkingDirectory);
            // Should give ToolTask the system folder as the working directory, when it's a UNC
            string system = Environment.GetFolderPath(Environment.SpecialFolder.System);
            Assert.Equal(system, exec.GetWorkingDirectoryAccessor());
        }

        [Fact]
        public void NoWorkingDirectorySet()
        {
            var cd = Directory.GetCurrentDirectory();

            try
            {
                Directory.SetCurrentDirectory(NativeMethodsShared.IsWindows ?
                    Environment.GetFolderPath(Environment.SpecialFolder.Windows) : "/usr/lib");

                Exec exec = PrepareExec(NativeMethodsShared.IsWindows ? "echo [%cd%]" : "echo [$PWD]");
                bool result = exec.Execute();

                string expected = Directory.GetCurrentDirectory();
                Assert.Equal(true, result);
                ((MockEngine)exec.BuildEngine).AssertLogContains("[" + expected + "]");
            }
            finally
            {
                Directory.SetCurrentDirectory(cd);
            }
        }
#endif

        /// <summary>
        /// Tests that Exec still executes properly when there's an '&' in the temp directory path
        /// </summary>
        [Fact]
        public void TempPathContainsAmpersand1()
        {
            string directoryWithAmpersand = "foo&bar";
            string newTmp = Path.Combine(Path.GetTempPath(), directoryWithAmpersand);
            string oldTmp = Environment.GetEnvironmentVariable("TMP");

            try
            {
                Directory.CreateDirectory(newTmp);
                Environment.SetEnvironmentVariable("TMP", newTmp);
                Exec exec = PrepareExec("echo [hello]");

                Assert.True(exec.Execute()); // "Task should have succeeded"
                ((MockEngine)exec.BuildEngine).AssertLogContains("[hello]");
            }
            finally
            {
                Environment.SetEnvironmentVariable("TMP", oldTmp);
                if (Directory.Exists(newTmp)) FileUtilities.DeleteWithoutTrailingBackslash(newTmp);
            }
        }

        /// <summary>
        /// Tests that Exec still executes properly when there's an ' &' in the temp directory path
        /// </summary>
        [Fact]
        public void TempPathContainsAmpersand2()
        {
            string directoryWithAmpersand = "foo &bar";
            string newTmp = Path.Combine(Path.GetTempPath(), directoryWithAmpersand);
            string oldTmp = Environment.GetEnvironmentVariable("TMP");

            try
            {
                Directory.CreateDirectory(newTmp);
                Environment.SetEnvironmentVariable("TMP", newTmp);
                Exec exec = PrepareExec("echo [hello]");

                bool taskSucceeded = exec.Execute();
                Assert.True(taskSucceeded); // "Task should have succeeded"
                ((MockEngine)exec.BuildEngine).AssertLogContains("[hello]");
            }
            finally
            {
                Environment.SetEnvironmentVariable("TMP", oldTmp);
                if (Directory.Exists(newTmp)) FileUtilities.DeleteWithoutTrailingBackslash(newTmp);
            }
        }

        /// <summary>
        /// Tests that Exec still executes properly when there's an '& ' in the temp directory path
        /// </summary>
        [Fact]
        public void TempPathContainsAmpersand3()
        {
            string directoryWithAmpersand = "foo& bar";
            string newTmp = Path.Combine(Path.GetTempPath(), directoryWithAmpersand);
            string oldTmp = Environment.GetEnvironmentVariable("TMP");

            try
            {
                Directory.CreateDirectory(newTmp);
                Environment.SetEnvironmentVariable("TMP", newTmp);
                Exec exec = PrepareExec("echo [hello]");

                Assert.True(exec.Execute()); // "Task should have succeeded"
                ((MockEngine)exec.BuildEngine).AssertLogContains("[hello]");
            }
            finally
            {
                Environment.SetEnvironmentVariable("TMP", oldTmp);
                if (Directory.Exists(newTmp)) FileUtilities.DeleteWithoutTrailingBackslash(newTmp);
            }
        }

        /// <summary>
        /// Tests that Exec still executes properly when there's an ' & ' in the temp directory path
        /// </summary>
        [Fact]
        public void TempPathContainsAmpersand4()
        {
            string directoryWithAmpersand = "foo & bar";
            string newTmp = Path.Combine(Path.GetTempPath(), directoryWithAmpersand);
            string oldTmp = Environment.GetEnvironmentVariable("TMP");

            try
            {
                Directory.CreateDirectory(newTmp);
                Environment.SetEnvironmentVariable("TMP", newTmp);
                Exec exec = PrepareExec("echo [hello]");

                Assert.True(exec.Execute()); // "Task should have succeeded"
                ((MockEngine)exec.BuildEngine).AssertLogContains("[hello]");
            }
            finally
            {
                Environment.SetEnvironmentVariable("TMP", oldTmp);
                if (Directory.Exists(newTmp)) FileUtilities.DeleteWithoutTrailingBackslash(newTmp);
            }
        }

        /// <summary>
        /// Tests that Exec still executes properly when there's a non-ANSI character in the command
        /// </summary>
        [Fact(Skip = "https://github.com/Microsoft/msbuild/issues/623")]
        public void ExecTaskUnicodeCharacterInCommand()
        {
            RunExec(true, new UTF8Encoding(false).EncodingName);
        }

        /// <summary>
        /// Tests that Exec task will choose the default code page when UTF8 is not needed.
        /// </summary>
        [Fact]
        public void ExecTaskWithoutUnicodeCharacterInCommand()
        {
            RunExec(false, EncodingUtilities.CurrentSystemOemEncoding.EncodingName);
        }

        /// <summary>
        /// Exec task will use UTF8 when UTF8 Always is specified (with non-ANSI characters in the Command)
        /// </summary>
        [Fact(Skip = "https://github.com/Microsoft/msbuild/issues/623")]
        public void ExecTaskUtf8AlwaysWithNonAnsi()
        {
            RunExec(true, new UTF8Encoding(false).EncodingName, "Always");
        }

        /// <summary>
        /// Exec task will use UTF8 when UTF8 Always is specified (without non-ANSI characters in the Command)
        /// </summary>
        [Fact]
        public void ExecTaskUtf8AlwaysWithAnsi()
        {
            RunExec(false, new UTF8Encoding(false).EncodingName, "Always");
        }

        /// <summary>
        /// Exec task will NOT use UTF8 when UTF8 Never is specified and non-ANSI characters are in the Command
        /// <remarks>Exec task will fail as the cmd processor will not be able to run the command.</remarks>
        /// </summary>
        [Fact(Skip = "https://github.com/Microsoft/msbuild/issues/623")]
        public void ExecTaskUtf8NeverWithNonAnsi()
        {
            RunExec(true, EncodingUtilities.CurrentSystemOemEncoding.EncodingName, "Never", false);
        }

        /// <summary>
        /// Exec task will NOT use UTF8 when UTF8 Never is specified and only ANSI characters are in the Command
        /// </summary>
        [Fact]
        public void ExecTaskUtf8NeverWithAnsi()
        {
            RunExec(false, EncodingUtilities.CurrentSystemOemEncoding.EncodingName, "Never");
        }


        /// <summary>
        /// Helper function to run the Exec task with or without ANSI characters in the Command and check for an expected encoding.
        /// </summary>
        /// <param name="includeNonAnsiInCommand">True to include non-ANSI characters in the Command</param>
        /// <param name="expectedEncoding">Expected EncodingName</param>
        /// <param name="useUtf8">Optional parameter to specify the UseUtf8Encoding on the Exec task</param>
        /// <param name="expectSuccess">Optional parameter if the Exec task should succeed or not. Default true.</param>
        /// <returns></returns>
        private void RunExec(bool includeNonAnsiInCommand, string expectedEncoding, string useUtf8 = null, bool expectSuccess = true)
        {
            string ansiCharacters = "test";
            string nonAnsiCharacters = "\u521B\u5EFA";
            string folder = Path.Combine(Path.GetTempPath(), includeNonAnsiInCommand ? nonAnsiCharacters : ansiCharacters);
            string command = Path.Combine(folder, "test.cmd");

            Exec exec;

            try
            {
                Directory.CreateDirectory(folder);
                File.WriteAllText(command, "echo [hello]");

                if (!NativeMethodsShared.IsWindows)
                {
                    command = ". " + command;
                }

                exec = PrepareExec(command);

                if (!string.IsNullOrEmpty(useUtf8))
                {
                    exec.UseUtf8Encoding = useUtf8;
                }

                Assert.Equal(expectSuccess, exec.Execute());

                if (expectSuccess)
                {
                    ((MockEngine) exec.BuildEngine).AssertLogContains("[hello]");
                }

                Assert.Equal(expectedEncoding, exec.StdOutEncoding);
                Assert.Equal(expectedEncoding, exec.StdErrEncoding);
            }
            finally
            {
                if (Directory.Exists(folder))
                    FileUtilities.DeleteWithoutTrailingBackslash(folder, true);
            }

            return;
        }

        [Fact]
        public void InvalidUncDirectorySet()
        {
            Exec exec = PrepareExec("echo [%cd%]");
            exec.WorkingDirectory = @"\\thiscomputerdoesnotexistxyz\thiscomputerdoesnotexistxyz";
            bool result = exec.Execute();

            Assert.Equal(false, result);
            ((MockEngine)exec.BuildEngine).AssertLogContains("MSB6003");
        }

        [Fact]
        [Trait("Category", "netcore-osx-failing")]
        public void InvalidWorkingDirectorySet()
        {
            Exec exec = PrepareExec("echo [%cd%]");
            exec.WorkingDirectory = @"||invalid||";
            bool result = exec.Execute();

            Assert.Equal(false, result);
            ((MockEngine)exec.BuildEngine).AssertLogContains("MSB6003");
        }

        [Fact]
        public void BogusCustomRegexesCauseOneErrorEach()
        {
            Exec exec;
            if (NativeMethodsShared.IsWindows)
                exec = PrepareExec("echo Some output & echo Some output & echo Some output & echo Some output ");
            else
                exec = PrepareExec("echo Some output ; echo Some output ; echo Some output ; echo Some output ");

            exec.CustomErrorRegularExpression = "~!@#$%^_)(*&^%$#@@#XF &%^%T$REd((((([[[[";
            exec.CustomWarningRegularExpression = "*";
            bool result = exec.Execute();

            MockEngine e = (MockEngine)exec.BuildEngine;
            Console.WriteLine(e.Log);
            Assert.Equal(3, e.Errors);
            e.AssertLogContains("MSB3076");
        }

        [Fact]
        public void CustomErrorRegexSupplied()
        {
            string cmdLine;
            if (NativeMethodsShared.IsWindows)
                cmdLine = "echo Some output & echo ALERT:This is an error & echo Some more output";
            else
                cmdLine = "echo Some output ; echo ALERT:This is an error ; echo Some more output";
            Exec exec = PrepareExec(cmdLine);
            bool result = exec.Execute();

            MockEngine e = (MockEngine)exec.BuildEngine;
            Console.WriteLine(e.Log);
            Assert.Equal(0, e.Errors);
            e.AssertLogContains("ALERT:This is an error");

            exec = PrepareExec(cmdLine);
            exec.CustomErrorRegularExpression = ".*ALERT.*";
            result = exec.Execute();

            e = (MockEngine)exec.BuildEngine;
            Console.WriteLine(e.Log);
            Assert.Equal(2, e.Errors);
            e.AssertLogContains("ALERT:This is an error");
        }

        [Fact]
        public void CustomWarningRegexSupplied()
        {
            string cmdLine;
            if (NativeMethodsShared.IsWindows)
                cmdLine = "echo Some output & echo YOOHOO:This is a warning & echo Some more output";
            else
                cmdLine = "echo Some output ; echo YOOHOO:This is a warning ; echo Some more output";

            Exec exec = PrepareExec(cmdLine);
            bool result = exec.Execute();

            MockEngine e = (MockEngine)exec.BuildEngine;
            Console.WriteLine(e.Log);
            Assert.Equal(0, e.Errors);
            Assert.Equal(0, e.Warnings);
            e.AssertLogContains("YOOHOO:This is a warning");

            exec = PrepareExec(cmdLine);
            exec.CustomWarningRegularExpression = ".*YOOHOO.*";
            result = exec.Execute();

            e = (MockEngine)exec.BuildEngine;
            Console.WriteLine(e.Log);
            Assert.Equal(0, e.Errors);
            Assert.Equal(1, e.Warnings);
            e.AssertLogContains("YOOHOO:This is a warning");
        }

        [Fact]
        public void ErrorsAndWarningsWithIgnoreStandardErrorWarningFormatTrue()
        {
            var cmdLine = NativeMethodsShared.IsWindows
                              ? "echo myfile(88,37): error AB1234: thisisacanonicalerror & echo foo: warning CDE1234: thisisacanonicalwarning"
                              : "echo \"myfile(88,37): error AB1234: thisisacanonicalerror\" ; echo foo: warning CDE1234: thisisacanonicalwarning";

            Exec exec = PrepareExec(cmdLine);
            exec.IgnoreStandardErrorWarningFormat = true;
            bool result = exec.Execute();

            Assert.Equal(true, result);
            Assert.Equal(0, ((MockEngine)exec.BuildEngine).Errors);
            Assert.Equal(0, ((MockEngine)exec.BuildEngine).Warnings);
        }

        [Fact]
        public void CustomAndStandardErrorsAndWarnings()
        {
            var cmdLine = NativeMethodsShared.IsWindows
                              ? "echo myfile(88,37): error AB1234: thisisacanonicalerror & echo foo: warning CDE1234: thisisacanonicalwarning & echo YOGI & echo BEAR & echo some content"
                              : "echo \"myfile(88,37): error AB1234: thisisacanonicalerror\" ; echo foo: warning CDE1234: thisisacanonicalwarning ; echo YOGI ; echo BEAR ; echo some content";

            Exec exec = PrepareExec(cmdLine);
            exec.CustomWarningRegularExpression = ".*BEAR.*";
            exec.CustomErrorRegularExpression = ".*YOGI.*";
            bool result = exec.Execute();

            Assert.Equal(false, result);
            Assert.Equal(3, ((MockEngine)exec.BuildEngine).Errors);
            Assert.Equal(2, ((MockEngine)exec.BuildEngine).Warnings);
        }

        /// <summary>
        /// Nobody should try to run a string emitted from the task through String.Format.
        /// Firstly that's unnecessary and secondly if there's eg an unmatched curly it will throw.
        /// </summary>
        [Fact]
        public void DoNotAttemptToFormatTaskOutput()
        {
            Exec exec = PrepareExec("echo unmatched curly {");
            bool result = exec.Execute();

            Assert.Equal(true, result);
            ((MockEngine)exec.BuildEngine).AssertLogContains("unmatched curly {");
            Assert.Equal(0, ((MockEngine)exec.BuildEngine).Errors);
            Assert.Equal(0, ((MockEngine)exec.BuildEngine).Warnings);
        }

        /// <summary>
        /// Nobody should try to run a string emitted from the task through String.Format.
        /// Firstly that's unnecessary and secondly if there's eg an unmatched curly it will throw.
        /// </summary>
        [Fact]
        public void DoNotAttemptToFormatTaskOutput2()
        {
            Exec exec = PrepareExec("echo unmatched curly {");
            exec.IgnoreStandardErrorWarningFormat = true;
            bool result = exec.Execute();

            Assert.Equal(true, result);
            ((MockEngine)exec.BuildEngine).AssertLogContains("unmatched curly {");
            Assert.Equal(0, ((MockEngine)exec.BuildEngine).Errors);
            Assert.Equal(0, ((MockEngine)exec.BuildEngine).Warnings);
        }

        [Fact]
        public void NoDuplicateMessagesWhenCustomRegexAndRegularRegexBothMatch()
        {
            var cmdLine = NativeMethodsShared.IsWindows
                              ? "echo myfile(88,37): error AB1234: thisisacanonicalerror & echo foo: warning CDE1234: thisisacanonicalwarning "
                              : "echo \"myfile(88,37): error AB1234: thisisacanonicalerror\" ; echo foo: warning CDE1234: thisisacanonicalwarning ";

            Exec exec = PrepareExec(cmdLine);
            exec.CustomErrorRegularExpression = ".*canonicale.*";
            exec.CustomWarningRegularExpression = ".*canonicalw.*";
            bool result = exec.Execute();

            Assert.Equal(false, result);
            Assert.Equal(2, ((MockEngine)exec.BuildEngine).Errors);
            Assert.Equal(1, ((MockEngine)exec.BuildEngine).Warnings);
        }

        [Fact]
        public void OnlySingleErrorWhenCustomWarningAndCustomErrorRegexesBothMatch()
        {
            Exec exec = PrepareExec("echo YOGI BEAR ");
            exec.CustomErrorRegularExpression = ".*YOGI.*";
            exec.CustomWarningRegularExpression = ".*BEAR.*";
            bool result = exec.Execute();

            Assert.Equal(false, result);
            Assert.Equal(2, ((MockEngine)exec.BuildEngine).Errors);
            Assert.Equal(0, ((MockEngine)exec.BuildEngine).Warnings);
        }

        [Fact]
        public void GettersSetters()
        {
            Exec exec = PrepareExec("echo [%cd%]");
            exec.WorkingDirectory = "foo";
            Assert.Equal("foo", exec.WorkingDirectory);
            exec.IgnoreExitCode = true;
            Assert.Equal(true, exec.IgnoreExitCode);
            exec.Outputs = null;
            Assert.Equal(0, exec.Outputs.Length);

            ITaskItem[] items = { new TaskItem("hi"), new TaskItem("ho") };
            exec.Outputs = items;
            Assert.Equal(items, exec.Outputs);
        }

        [Fact]
        public void StdEncodings()
        {
            ExecWrapper exec = PrepareExecWrapper("echo [%cd%]");

            exec.StdErrEncoding = "US-ASCII";
            Assert.Equal(true, exec.StdErrEncoding.Contains("US-ASCII"));
            Assert.Equal(true, exec.StdErrorEncoding.EncodingName.Contains("US-ASCII"));

            exec.StdOutEncoding = "US-ASCII";
            Assert.Equal(true, exec.StdOutEncoding.Contains("US-ASCII"));
            Assert.Equal(true, exec.StdOutputEncoding.EncodingName.Contains("US-ASCII"));
        }

        [Fact]
        public void AnyExistingEnvVarCalledErrorLevelIsIgnored()
        {
            string oldValue = Environment.GetEnvironmentVariable("errorlevel");

            try
            {
                Exec exec = PrepareExec("echo this is an innocuous successful command");
                Environment.SetEnvironmentVariable("errorlevel", "1");
                bool result = exec.Execute();

                Assert.Equal(true, result);
            }
            finally
            {
                Environment.SetEnvironmentVariable("errorlevel", oldValue);
            }
        }

        [Fact]
        public void ValidateParametersNoCommand()
        {
            Exec exec = PrepareExec("   ");

            bool result = exec.Execute();

            Assert.Equal(false, result);
            ((MockEngine)exec.BuildEngine).AssertLogContains("MSB3072");
        }

        /// <summary>
        /// Verify that the EnvironmentVariables parameter exposed publicly
        /// by ToolTask can be used to modify the environment of the cmd.exe spawned.
        /// </summary>
        [Fact]
        public void SetEnvironmentVariableParameter()
        {
            Exec exec = new Exec();
            exec.BuildEngine = new MockEngine();
            exec.Command = NativeMethodsShared.IsWindows ? "echo [%MYENVVAR%]" : "echo [$myenvvar]";
            exec.EnvironmentVariables = new[] { "myenvvar=myvalue" };
            exec.Execute();

            ((MockEngine)exec.BuildEngine).AssertLogContains("[myvalue]");
        }

        /// <summary>
        /// Execute return output as an Item
        /// Test include ConsoleToMSBuild, StandardOutput
        /// </summary>
        [Fact]
        public void ConsoleToMSBuild()
        {
            //Exec with no output
            Exec exec = PrepareExec("set foo=blah");
            //Test Set and Get of ConsoleToMSBuild
            exec.ConsoleToMSBuild = true;
            Assert.Equal(true, exec.ConsoleToMSBuild);

            bool result = exec.Execute();
            Assert.Equal(true, result);

            //Nothing to run, so the list should be empty
            Assert.Equal(0, exec.ConsoleOutput.Length);


            //first echo prints "Hello stderr" to stderr, second echo prints to stdout
            string testString = "echo Hello stderr 1>&2\necho Hello stdout";
            exec = PrepareExec(testString);

            //Test Set and Get of ConsoleToMSBuild
            exec.ConsoleToMSBuild = true;
            Assert.Equal(true, exec.ConsoleToMSBuild);

            result = exec.Execute();
            Assert.Equal(true, result);

            //Both two lines should had gone to stdout
            Assert.Equal(2, exec.ConsoleOutput.Length);
        }

        /// <summary>
        /// Test the CanEncode method with and without ANSI characters to determine if they can be encoded 
        /// in the current system encoding.
        /// </summary>
        [Fact(Skip = "https://github.com/Microsoft/msbuild/issues/623")]
        public void CanEncodeTest()
        {
            var defaultEncoding = EncodingUtilities.CurrentSystemOemEncoding;

            string nonAnsiCharacters = "\u521B\u5EFA";
            string pathWithAnsiCharacters = @"c:\windows\system32\cmd.exe";

            Assert.False(Exec.CanEncodeString(defaultEncoding.CodePage, nonAnsiCharacters));
            Assert.True(Exec.CanEncodeString(defaultEncoding.CodePage, pathWithAnsiCharacters));
        }
    }

    internal class ExecWrapper : Exec
    {
        public Encoding StdOutputEncoding
        {
            get
            {
                return StandardOutputEncoding;
            }
        }

        public Encoding StdErrorEncoding
        {
            get
            {
                return StandardErrorEncoding;
            }
        }
    }
}


<|MERGE_RESOLUTION|>--- conflicted
+++ resolved
@@ -78,11 +78,7 @@
             }
         }
 
-<<<<<<< HEAD
-        [Fact(Skip = "Timing issue found on RI candidate from ToolPlat to Main, disabling for RI only.")]
-=======
-        [Fact]
->>>>>>> bc4a63f4
+        [Fact]
         public void Timeout()
         {
             Exec exec = PrepareExec(NativeMethodsShared.IsWindows ? ":foo \n goto foo" : "while true; do sleep 1; done");
