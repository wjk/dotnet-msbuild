--- conflicted
+++ resolved
@@ -193,12 +193,8 @@
         // are the same project instance or different instances
 #if FEATURE_BINARY_SERIALIZATION
         [OptionalField(VersionAdded = 2)]
-<<<<<<< HEAD
-#endif
-        private int _projectId;
-=======
+#endif
         private int projectId;
->>>>>>> a4e0dd5f
 
         public int ProjectId
         {
@@ -210,12 +206,8 @@
 
 #if FEATURE_BINARY_SERIALIZATION
         [OptionalField(VersionAdded = 2)]
-<<<<<<< HEAD
-#endif
-        private BuildEventContext _parentProjectBuildEventContext;
-=======
+#endif
         private BuildEventContext parentProjectBuildEventContext;
->>>>>>> a4e0dd5f
 
         /// <summary>
         /// Event context information, where the event was fired from in terms of the build location
@@ -265,12 +257,8 @@
         /// </summary>
 #if FEATURE_BINARY_SERIALIZATION
         [OptionalField(VersionAdded = 2)]
-<<<<<<< HEAD
-#endif
-        private IDictionary<string, string> _globalProperties;
-=======
+#endif
         private IDictionary<string, string> globalProperties;
->>>>>>> a4e0dd5f
 
         /// <summary>
         /// Gets the set of global properties used to evaluate this project.
@@ -290,12 +278,8 @@
 
 #if FEATURE_BINARY_SERIALIZATION
         [OptionalField(VersionAdded = 2)]
-<<<<<<< HEAD
-#endif
-        private string _toolsVersion;
-=======
+#endif
         private string toolsVersion;
->>>>>>> a4e0dd5f
 
         /// <summary>
         /// Gets the tools version used to evaluate this project.
@@ -318,12 +302,8 @@
         // (b) this event still makes sense when this field is "null"
 #if FEATURE_BINARY_SERIALIZATION
         [NonSerialized]
-<<<<<<< HEAD
-#endif
-        private IEnumerable _properties;
-=======
+#endif
         private IEnumerable properties;
->>>>>>> a4e0dd5f
 
         /// <summary>
         /// List of properties in this project. This is a live, read-only list.
@@ -349,12 +329,8 @@
         // (b) this event still makes sense when this field is "null"
 #if FEATURE_BINARY_SERIALIZATION
         [NonSerialized]
-<<<<<<< HEAD
-#endif
-        private IEnumerable _items;
-=======
+#endif
         private IEnumerable items;
->>>>>>> a4e0dd5f
 
         /// <summary>
         /// List of items in this project. This is a live, read-only list.
